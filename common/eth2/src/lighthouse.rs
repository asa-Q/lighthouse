//! This module contains endpoints that are non-standard and only available on Lighthouse servers.

use crate::{
    ok_or_error,
    types::{BeaconState, Epoch, EthSpec, GenericResponse, ValidatorId},
    BeaconNodeHttpClient, DepositData, Error, Eth1Data, Hash256, StateId, StatusCode,
};
use proto_array::core::ProtoArray;
use reqwest::IntoUrl;
use serde::{Deserialize, Serialize};
use ssz::Decode;
use ssz_derive::{Decode, Encode};

pub use eth2_libp2p::{types::SyncState, PeerInfo};
pub use lighthouse_health::{BeaconHealth, DBPaths};

/// Information returned by `peers` and `connected_peers`.
// TODO: this should be deserializable..
#[derive(Debug, Clone, Serialize)]
#[serde(bound = "T: EthSpec")]
pub struct Peer<T: EthSpec> {
    /// The Peer's ID
    pub peer_id: String,
    /// The PeerInfo associated with the peer.
    pub peer_info: PeerInfo<T>,
}

/// The results of validators voting during an epoch.
///
/// Provides information about the current and previous epochs.
#[derive(Debug, Clone, PartialEq, Serialize, Deserialize)]
pub struct GlobalValidatorInclusionData {
    /// The total effective balance of all active validators during the _current_ epoch.
    pub current_epoch_active_gwei: u64,
    /// The total effective balance of all active validators during the _previous_ epoch.
    pub previous_epoch_active_gwei: u64,
    /// The total effective balance of all validators who attested during the _current_ epoch.
    pub current_epoch_attesting_gwei: u64,
    /// The total effective balance of all validators who attested during the _current_ epoch and
    /// agreed with the state about the beacon block at the first slot of the _current_ epoch.
    pub current_epoch_target_attesting_gwei: u64,
    /// The total effective balance of all validators who attested during the _previous_ epoch.
    pub previous_epoch_attesting_gwei: u64,
    /// The total effective balance of all validators who attested during the _previous_ epoch and
    /// agreed with the state about the beacon block at the first slot of the _previous_ epoch.
    pub previous_epoch_target_attesting_gwei: u64,
    /// The total effective balance of all validators who attested during the _previous_ epoch and
    /// agreed with the state about the beacon block at the time of attestation.
    pub previous_epoch_head_attesting_gwei: u64,
}

#[derive(Debug, Clone, PartialEq, Serialize, Deserialize)]
pub struct ValidatorInclusionData {
    /// True if the validator has been slashed, ever.
    pub is_slashed: bool,
    /// True if the validator can withdraw in the current epoch.
    pub is_withdrawable_in_current_epoch: bool,
    /// True if the validator was active in the state's _current_ epoch.
    pub is_active_in_current_epoch: bool,
    /// True if the validator was active in the state's _previous_ epoch.
    pub is_active_in_previous_epoch: bool,
    /// The validator's effective balance in the _current_ epoch.
    pub current_epoch_effective_balance_gwei: u64,
    /// True if the validator had an attestation included in the _current_ epoch.
    pub is_current_epoch_attester: bool,
    /// True if the validator's beacon block root attestation for the first slot of the _current_
    /// epoch matches the block root known to the state.
    pub is_current_epoch_target_attester: bool,
    /// True if the validator had an attestation included in the _previous_ epoch.
    pub is_previous_epoch_attester: bool,
    /// True if the validator's beacon block root attestation for the first slot of the _previous_
    /// epoch matches the block root known to the state.
    pub is_previous_epoch_target_attester: bool,
    /// True if the validator's beacon block root attestation in the _previous_ epoch at the
    /// attestation's slot (`attestation_data.slot`) matches the block root known to the state.
    pub is_previous_epoch_head_attester: bool,
}

<<<<<<< HEAD
=======
#[cfg(target_os = "linux")]
use {procinfo::pid, psutil::process::Process};

/// Reports on the health of the Lighthouse instance.
#[derive(Clone, Debug, PartialEq, Serialize, Deserialize)]
pub struct Health {
    /// The pid of this process.
    pub pid: u32,
    /// The number of threads used by this pid.
    pub pid_num_threads: i32,
    /// The total resident memory used by this pid.
    pub pid_mem_resident_set_size: u64,
    /// The total virtual memory used by this pid.
    pub pid_mem_virtual_memory_size: u64,
    /// Total virtual memory on the system
    pub sys_virt_mem_total: u64,
    /// Total virtual memory available for new processes.
    pub sys_virt_mem_available: u64,
    /// Total virtual memory used on the system
    pub sys_virt_mem_used: u64,
    /// Total virtual memory not used on the system
    pub sys_virt_mem_free: u64,
    /// Percentage of virtual memory used on the system
    pub sys_virt_mem_percent: f32,
    /// System load average over 1 minute.
    pub sys_loadavg_1: f64,
    /// System load average over 5 minutes.
    pub sys_loadavg_5: f64,
    /// System load average over 15 minutes.
    pub sys_loadavg_15: f64,
}

impl Health {
    #[cfg(not(target_os = "linux"))]
    pub fn observe() -> Result<Self, String> {
        Err("Health is only available on Linux".into())
    }

    #[cfg(target_os = "linux")]
    pub fn observe() -> Result<Self, String> {
        let process =
            Process::current().map_err(|e| format!("Unable to get current process: {:?}", e))?;

        let process_mem = process
            .memory_info()
            .map_err(|e| format!("Unable to get process memory info: {:?}", e))?;

        let stat = pid::stat_self().map_err(|e| format!("Unable to get stat: {:?}", e))?;

        let vm = psutil::memory::virtual_memory()
            .map_err(|e| format!("Unable to get virtual memory: {:?}", e))?;
        let loadavg =
            psutil::host::loadavg().map_err(|e| format!("Unable to get loadavg: {:?}", e))?;

        Ok(Self {
            pid: process.pid(),
            pid_num_threads: stat.num_threads,
            pid_mem_resident_set_size: process_mem.rss(),
            pid_mem_virtual_memory_size: process_mem.vms(),
            sys_virt_mem_total: vm.total(),
            sys_virt_mem_available: vm.available(),
            sys_virt_mem_used: vm.used(),
            sys_virt_mem_free: vm.free(),
            sys_virt_mem_percent: vm.percent(),
            sys_loadavg_1: loadavg.one,
            sys_loadavg_5: loadavg.five,
            sys_loadavg_15: loadavg.fifteen,
        })
    }
}

/// Indicates how up-to-date the Eth1 caches are.
#[derive(Clone, Debug, PartialEq, Serialize, Deserialize)]
pub struct Eth1SyncStatusData {
    pub head_block_number: Option<u64>,
    pub head_block_timestamp: Option<u64>,
    pub latest_cached_block_number: Option<u64>,
    pub latest_cached_block_timestamp: Option<u64>,
    pub voting_period_start_timestamp: u64,
    pub eth1_node_sync_status_percentage: f64,
    pub lighthouse_is_cached_and_ready: bool,
}

/// A fully parsed eth1 deposit contract log.
#[derive(Debug, PartialEq, Clone, Serialize, Deserialize, Encode, Decode)]
pub struct DepositLog {
    pub deposit_data: DepositData,
    /// The block number of the log that included this `DepositData`.
    pub block_number: u64,
    /// The index included with the deposit log.
    pub index: u64,
    /// True if the signature is valid.
    pub signature_is_valid: bool,
}

/// A block of the eth1 chain.
#[derive(Debug, PartialEq, Clone, Serialize, Deserialize, Encode, Decode)]
pub struct Eth1Block {
    pub hash: Hash256,
    pub timestamp: u64,
    pub number: u64,
    pub deposit_root: Option<Hash256>,
    pub deposit_count: Option<u64>,
}

impl Eth1Block {
    pub fn eth1_data(self) -> Option<Eth1Data> {
        Some(Eth1Data {
            deposit_root: self.deposit_root?,
            deposit_count: self.deposit_count?,
            block_hash: self.hash,
        })
    }
}

>>>>>>> 0a0f4daf
impl BeaconNodeHttpClient {
    /// Perform a HTTP GET request, returning `None` on a 404 error.
    async fn get_bytes_opt<U: IntoUrl>(&self, url: U) -> Result<Option<Vec<u8>>, Error> {
        let response = self.client.get(url).send().await.map_err(Error::Reqwest)?;
        match ok_or_error(response).await {
            Ok(resp) => Ok(Some(
                resp.bytes()
                    .await
                    .map_err(Error::Reqwest)?
                    .into_iter()
                    .collect::<Vec<_>>(),
            )),
            Err(err) => {
                if err.status() == Some(StatusCode::NOT_FOUND) {
                    Ok(None)
                } else {
                    Err(err)
                }
            }
        }
    }

    /// `GET lighthouse/health`
    pub async fn get_lighthouse_health(&self) -> Result<GenericResponse<BeaconHealth>, Error> {
        let mut path = self.server.clone();

        path.path_segments_mut()
            .map_err(|()| Error::InvalidUrl(self.server.clone()))?
            .push("lighthouse")
            .push("health");

        self.get(path).await
    }

    /// `GET lighthouse/syncing`
    pub async fn get_lighthouse_syncing(&self) -> Result<GenericResponse<SyncState>, Error> {
        let mut path = self.server.clone();

        path.path_segments_mut()
            .map_err(|()| Error::InvalidUrl(self.server.clone()))?
            .push("lighthouse")
            .push("syncing");

        self.get(path).await
    }

    /*
     * Note:
     *
     * The `lighthouse/peers` endpoints do not have functions here. We are yet to implement
     * `Deserialize` on the `PeerInfo` struct since it contains use of `Instant`. This could be
     * fairly simply achieved, if desired.
     */

    /// `GET lighthouse/proto_array`
    pub async fn get_lighthouse_proto_array(&self) -> Result<GenericResponse<ProtoArray>, Error> {
        let mut path = self.server.clone();

        path.path_segments_mut()
            .map_err(|()| Error::InvalidUrl(self.server.clone()))?
            .push("lighthouse")
            .push("proto_array");

        self.get(path).await
    }

    /// `GET lighthouse/validator_inclusion/{epoch}/global`
    pub async fn get_lighthouse_validator_inclusion_global(
        &self,
        epoch: Epoch,
    ) -> Result<GenericResponse<GlobalValidatorInclusionData>, Error> {
        let mut path = self.server.clone();

        path.path_segments_mut()
            .map_err(|()| Error::InvalidUrl(self.server.clone()))?
            .push("lighthouse")
            .push("validator_inclusion")
            .push(&epoch.to_string())
            .push("global");

        self.get(path).await
    }

    /// `GET lighthouse/validator_inclusion/{epoch}/{validator_id}`
    pub async fn get_lighthouse_validator_inclusion(
        &self,
        epoch: Epoch,
        validator_id: ValidatorId,
    ) -> Result<GenericResponse<Option<ValidatorInclusionData>>, Error> {
        let mut path = self.server.clone();

        path.path_segments_mut()
            .map_err(|()| Error::InvalidUrl(self.server.clone()))?
            .push("lighthouse")
            .push("validator_inclusion")
            .push(&epoch.to_string())
            .push(&validator_id.to_string());

        self.get(path).await
    }

    /// `GET lighthouse/eth1/syncing`
    pub async fn get_lighthouse_eth1_syncing(
        &self,
    ) -> Result<GenericResponse<Eth1SyncStatusData>, Error> {
        let mut path = self.server.clone();

        path.path_segments_mut()
            .map_err(|()| Error::InvalidUrl(self.server.clone()))?
            .push("lighthouse")
            .push("eth1")
            .push("syncing");

        self.get(path).await
    }

    /// `GET lighthouse/eth1/block_cache`
    pub async fn get_lighthouse_eth1_block_cache(
        &self,
    ) -> Result<GenericResponse<Vec<Eth1Block>>, Error> {
        let mut path = self.server.clone();

        path.path_segments_mut()
            .map_err(|()| Error::InvalidUrl(self.server.clone()))?
            .push("lighthouse")
            .push("eth1")
            .push("block_cache");

        self.get(path).await
    }

    /// `GET lighthouse/eth1/deposit_cache`
    pub async fn get_lighthouse_eth1_deposit_cache(
        &self,
    ) -> Result<GenericResponse<Vec<DepositLog>>, Error> {
        let mut path = self.server.clone();

        path.path_segments_mut()
            .map_err(|()| Error::InvalidUrl(self.server.clone()))?
            .push("lighthouse")
            .push("eth1")
            .push("deposit_cache");

        self.get(path).await
    }

    /// `GET lighthouse/beacon/states/{state_id}/ssz`
    pub async fn get_lighthouse_beacon_states_ssz<E: EthSpec>(
        &self,
        state_id: &StateId,
    ) -> Result<Option<BeaconState<E>>, Error> {
        let mut path = self.server.clone();

        path.path_segments_mut()
            .map_err(|()| Error::InvalidUrl(self.server.clone()))?
            .push("lighthouse")
            .push("beacon")
            .push("states")
            .push(&state_id.to_string())
            .push("ssz");

        self.get_bytes_opt(path)
            .await?
            .map(|bytes| BeaconState::from_ssz_bytes(&bytes).map_err(Error::InvalidSsz))
            .transpose()
    }
}<|MERGE_RESOLUTION|>--- conflicted
+++ resolved
@@ -76,79 +76,6 @@
     pub is_previous_epoch_head_attester: bool,
 }
 
-<<<<<<< HEAD
-=======
-#[cfg(target_os = "linux")]
-use {procinfo::pid, psutil::process::Process};
-
-/// Reports on the health of the Lighthouse instance.
-#[derive(Clone, Debug, PartialEq, Serialize, Deserialize)]
-pub struct Health {
-    /// The pid of this process.
-    pub pid: u32,
-    /// The number of threads used by this pid.
-    pub pid_num_threads: i32,
-    /// The total resident memory used by this pid.
-    pub pid_mem_resident_set_size: u64,
-    /// The total virtual memory used by this pid.
-    pub pid_mem_virtual_memory_size: u64,
-    /// Total virtual memory on the system
-    pub sys_virt_mem_total: u64,
-    /// Total virtual memory available for new processes.
-    pub sys_virt_mem_available: u64,
-    /// Total virtual memory used on the system
-    pub sys_virt_mem_used: u64,
-    /// Total virtual memory not used on the system
-    pub sys_virt_mem_free: u64,
-    /// Percentage of virtual memory used on the system
-    pub sys_virt_mem_percent: f32,
-    /// System load average over 1 minute.
-    pub sys_loadavg_1: f64,
-    /// System load average over 5 minutes.
-    pub sys_loadavg_5: f64,
-    /// System load average over 15 minutes.
-    pub sys_loadavg_15: f64,
-}
-
-impl Health {
-    #[cfg(not(target_os = "linux"))]
-    pub fn observe() -> Result<Self, String> {
-        Err("Health is only available on Linux".into())
-    }
-
-    #[cfg(target_os = "linux")]
-    pub fn observe() -> Result<Self, String> {
-        let process =
-            Process::current().map_err(|e| format!("Unable to get current process: {:?}", e))?;
-
-        let process_mem = process
-            .memory_info()
-            .map_err(|e| format!("Unable to get process memory info: {:?}", e))?;
-
-        let stat = pid::stat_self().map_err(|e| format!("Unable to get stat: {:?}", e))?;
-
-        let vm = psutil::memory::virtual_memory()
-            .map_err(|e| format!("Unable to get virtual memory: {:?}", e))?;
-        let loadavg =
-            psutil::host::loadavg().map_err(|e| format!("Unable to get loadavg: {:?}", e))?;
-
-        Ok(Self {
-            pid: process.pid(),
-            pid_num_threads: stat.num_threads,
-            pid_mem_resident_set_size: process_mem.rss(),
-            pid_mem_virtual_memory_size: process_mem.vms(),
-            sys_virt_mem_total: vm.total(),
-            sys_virt_mem_available: vm.available(),
-            sys_virt_mem_used: vm.used(),
-            sys_virt_mem_free: vm.free(),
-            sys_virt_mem_percent: vm.percent(),
-            sys_loadavg_1: loadavg.one,
-            sys_loadavg_5: loadavg.five,
-            sys_loadavg_15: loadavg.fifteen,
-        })
-    }
-}
-
 /// Indicates how up-to-date the Eth1 caches are.
 #[derive(Clone, Debug, PartialEq, Serialize, Deserialize)]
 pub struct Eth1SyncStatusData {
@@ -193,7 +120,6 @@
     }
 }
 
->>>>>>> 0a0f4daf
 impl BeaconNodeHttpClient {
     /// Perform a HTTP GET request, returning `None` on a 404 error.
     async fn get_bytes_opt<U: IntoUrl>(&self, url: U) -> Result<Option<Vec<u8>>, Error> {
