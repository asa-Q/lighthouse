use crate::behaviour::{Behaviour, BehaviourEvent, PubsubMessage};
use crate::error;
use crate::multiaddr::Protocol;
use crate::rpc::RPCEvent;
use crate::NetworkConfig;
use crate::{TopicBuilder, TopicHash};
use crate::{BEACON_ATTESTATION_TOPIC, BEACON_PUBSUB_TOPIC};
use futures::prelude::*;
use futures::Stream;
use libp2p::core::{
    identity::Keypair,
    multiaddr::Multiaddr,
    muxing::StreamMuxerBox,
    nodes::Substream,
    transport::boxed::Boxed,
    upgrade::{InboundUpgradeExt, OutboundUpgradeExt},
};
use libp2p::{core, secio, PeerId, Swarm, Transport};
use slog::{debug, info, trace, warn};
use std::fs::File;
use std::io::prelude::*;
use std::io::{Error, ErrorKind};
use std::time::Duration;

type Libp2pStream = Boxed<(PeerId, StreamMuxerBox), Error>;
type Libp2pBehaviour = Behaviour<Substream<StreamMuxerBox>>;

const NETWORK_KEY_FILENAME: &str = "key";

/// The configuration and state of the libp2p components for the beacon node.
pub struct Service {
    /// The libp2p Swarm handler.
    //TODO: Make this private
    pub swarm: Swarm<Libp2pStream, Libp2pBehaviour>,
    /// This node's PeerId.
    _local_peer_id: PeerId,
    /// The libp2p logger handle.
    pub log: slog::Logger,
}

impl Service {
    pub fn new(config: NetworkConfig, log: slog::Logger) -> error::Result<Self> {
        debug!(log, "Network-libp2p Service starting");

        // load the private key from CLI flag, disk or generate a new one
        let local_private_key = load_private_key(&config, &log);

        let local_peer_id = PeerId::from(local_private_key.public());
        info!(log, "Local peer id: {:?}", local_peer_id);

        let mut swarm = {
            // Set up the transport - tcp/ws with secio and mplex/yamux
            let transport = build_transport(local_private_key.clone());
            // Lighthouse network behaviour
            let behaviour = Behaviour::new(&local_private_key, &config, &log)?;
            Swarm::new(transport, behaviour, local_peer_id.clone())
        };

        // listen on the specified address
        let listen_multiaddr = {
            let mut m = Multiaddr::from(config.listen_address);
            m.push(Protocol::Tcp(config.libp2p_port));
            m
        };

        match Swarm::listen_on(&mut swarm, listen_multiaddr.clone()) {
            Ok(_) => {
                let mut log_address = listen_multiaddr;
                log_address.push(Protocol::P2p(local_peer_id.clone().into()));
                info!(log, "Listening on: {}", log_address);
            }
            Err(err) => warn!(
                log,
                "Cannot listen on: {} because: {:?}", listen_multiaddr, err
            ),
        };

        // subscribe to default gossipsub topics
        let mut topics = vec![];
        //TODO: Handle multiple shard attestations. For now we simply use a separate topic for
        //attestations
        topics.push(BEACON_ATTESTATION_TOPIC.to_string());
        topics.push(BEACON_PUBSUB_TOPIC.to_string());
        topics.append(&mut config.topics.clone());

        let mut subscribed_topics = vec![];
        for topic in topics {
            let t = TopicBuilder::new(topic.clone()).build();
            if swarm.subscribe(t) {
                trace!(log, "Subscribed to topic: {:?}", topic);
                subscribed_topics.push(topic);
            } else {
                warn!(log, "Could not subscribe to topic: {:?}", topic)
            }
        }
        info!(log, "Subscribed to topics: {:?}", subscribed_topics);

        Ok(Service {
            _local_peer_id: local_peer_id,
            swarm,
            log,
        })
    }
}

impl Stream for Service {
    type Item = Libp2pEvent;
    type Error = crate::error::Error;

    fn poll(&mut self) -> Poll<Option<Self::Item>, Self::Error> {
        loop {
            match self.swarm.poll() {
                //Behaviour events
                Ok(Async::Ready(Some(event))) => match event {
                    // TODO: Stub here for debugging
                    BehaviourEvent::GossipMessage {
                        source,
                        topics,
                        message,
                    } => {
                        trace!(self.log, "Pubsub message received: {:?}", message);
                        return Ok(Async::Ready(Some(Libp2pEvent::PubsubMessage {
                            source,
                            topics,
                            message,
                        })));
                    }
                    BehaviourEvent::RPC(peer_id, event) => {
                        return Ok(Async::Ready(Some(Libp2pEvent::RPC(peer_id, event))));
                    }
                    BehaviourEvent::PeerDialed(peer_id) => {
                        return Ok(Async::Ready(Some(Libp2pEvent::PeerDialed(peer_id))));
                    }
<<<<<<< HEAD
                    BehaviourEvent::PeerDisconnected(peer_id) => {
                        return Ok(Async::Ready(Some(Libp2pEvent::PeerDisconnected(peer_id))));
                    }
=======
>>>>>>> bbde06eb
                },
                Ok(Async::Ready(None)) => unreachable!("Swarm stream shouldn't end"),
                Ok(Async::NotReady) => break,
                _ => break,
            }
        }
        Ok(Async::NotReady)
    }
}

/// The implementation supports TCP/IP, WebSockets over TCP/IP, secio as the encryption layer, and
/// mplex or yamux as the multiplexing layer.
fn build_transport(local_private_key: Keypair) -> Boxed<(PeerId, StreamMuxerBox), Error> {
    // TODO: The Wire protocol currently doesn't specify encryption and this will need to be customised
    // in the future.
    let transport = libp2p::tcp::TcpConfig::new();
    let transport = libp2p::dns::DnsConfig::new(transport);
    #[cfg(feature = "libp2p-websocket")]
    let transport = {
        let trans_clone = transport.clone();
        transport.or_transport(websocket::WsConfig::new(trans_clone))
    };
    transport
        .with_upgrade(secio::SecioConfig::new(local_private_key))
        .and_then(move |out, endpoint| {
            let peer_id = out.remote_key.into_peer_id();
            let peer_id2 = peer_id.clone();
            let upgrade = core::upgrade::SelectUpgrade::new(
                libp2p::yamux::Config::default(),
                libp2p::mplex::MplexConfig::new(),
            )
            // TODO: use a single `.map` instead of two maps
            .map_inbound(move |muxer| (peer_id, muxer))
            .map_outbound(move |muxer| (peer_id2, muxer));

            core::upgrade::apply(out.stream, upgrade, endpoint)
                .map(|(id, muxer)| (id, core::muxing::StreamMuxerBox::new(muxer)))
        })
        .with_timeout(Duration::from_secs(20))
        .map_err(|err| Error::new(ErrorKind::Other, err))
        .boxed()
}

/// Events that can be obtained from polling the Libp2p Service.
pub enum Libp2pEvent {
    /// An RPC response request has been received on the swarm.
    RPC(PeerId, RPCEvent),
    /// Initiated the connection to a new peer.
    PeerDialed(PeerId),
<<<<<<< HEAD
    /// A peer has disconnected.
    PeerDisconnected(PeerId),
=======
>>>>>>> bbde06eb
    /// Received pubsub message.
    PubsubMessage {
        source: PeerId,
        topics: Vec<TopicHash>,
        message: Box<PubsubMessage>,
    },
}

/// Loads a private key from disk. If this fails, a new key is
/// generated and is then saved to disk.
///
/// Currently only secp256k1 keys are allowed, as these are the only keys supported by discv5.
fn load_private_key(config: &NetworkConfig, log: &slog::Logger) -> Keypair {
    // TODO: Currently using secp256k1 keypairs - currently required for discv5
    // check for key from disk
    let network_key_f = config.network_dir.join(NETWORK_KEY_FILENAME);
    if let Ok(mut network_key_file) = File::open(network_key_f.clone()) {
        let mut key_bytes: Vec<u8> = Vec::with_capacity(36);
        match network_key_file.read_to_end(&mut key_bytes) {
            Err(_) => debug!(log, "Could not read network key file"),
            Ok(_) => {
                // only accept secp256k1 keys for now
                if let Ok(secret_key) =
                    libp2p::core::identity::secp256k1::SecretKey::from_bytes(&mut key_bytes)
                {
                    let kp: libp2p::core::identity::secp256k1::Keypair = secret_key.into();
                    debug!(log, "Loaded network key from disk.");
                    return Keypair::Secp256k1(kp);
                } else {
                    debug!(log, "Network key file is not a valid secp256k1 key");
                }
            }
        }
    }

    // if a key could not be loaded from disk, generate a new one and save it
    let local_private_key = Keypair::generate_secp256k1();
    if let Keypair::Secp256k1(key) = local_private_key.clone() {
        let _ = std::fs::create_dir_all(&config.network_dir);
        match File::create(network_key_f.clone())
            .and_then(|mut f| f.write_all(&key.secret().to_bytes()))
        {
            Ok(_) => {
                debug!(log, "New network key generated and written to disk");
            }
            Err(e) => {
                warn!(
                    log,
                    "Could not write node key to file: {:?}. Error: {}", network_key_f, e
                );
            }
        }
    }
    local_private_key
}<|MERGE_RESOLUTION|>--- conflicted
+++ resolved
@@ -131,12 +131,9 @@
                     BehaviourEvent::PeerDialed(peer_id) => {
                         return Ok(Async::Ready(Some(Libp2pEvent::PeerDialed(peer_id))));
                     }
-<<<<<<< HEAD
                     BehaviourEvent::PeerDisconnected(peer_id) => {
                         return Ok(Async::Ready(Some(Libp2pEvent::PeerDisconnected(peer_id))));
                     }
-=======
->>>>>>> bbde06eb
                 },
                 Ok(Async::Ready(None)) => unreachable!("Swarm stream shouldn't end"),
                 Ok(Async::NotReady) => break,
@@ -186,11 +183,8 @@
     RPC(PeerId, RPCEvent),
     /// Initiated the connection to a new peer.
     PeerDialed(PeerId),
-<<<<<<< HEAD
     /// A peer has disconnected.
     PeerDisconnected(PeerId),
-=======
->>>>>>> bbde06eb
     /// Received pubsub message.
     PubsubMessage {
         source: PeerId,
