use crate::beacon_processor::{
    BeaconProcessor, WorkEvent as BeaconWorkEvent, MAX_WORK_EVENT_QUEUE_LEN,
};
use crate::service::NetworkMessage;
use crate::sync::SyncMessage;
use beacon_chain::{BeaconChain, BeaconChainError, BeaconChainTypes};
use eth2_libp2p::rpc::*;
use eth2_libp2p::{
    MessageId, NetworkGlobals, PeerAction, PeerId, PeerRequestId, Request, Response, SyncInfo,
};
use itertools::process_results;
use slog::{debug, error, o, trace, warn};
use slot_clock::SlotClock;
use std::cmp;
use std::sync::Arc;
use tokio::sync::mpsc;
use types::{
    Attestation, AttesterSlashing, ChainSpec, Epoch, EthSpec, Hash256, ProposerSlashing,
    SignedAggregateAndProof, SignedBeaconBlock, SignedVoluntaryExit, Slot, SubnetId,
};

/// If a block is more than `FUTURE_SLOT_TOLERANCE` slots ahead of our slot clock, we drop it.
/// Otherwise we queue it.
pub(crate) const FUTURE_SLOT_TOLERANCE: u64 = 1;

/// Processes validated messages from the network. It relays necessary data to the syncing thread
/// and processes blocks from the pubsub network.
pub struct Processor<T: BeaconChainTypes> {
    /// A reference to the underlying beacon chain.
    chain: Arc<BeaconChain<T>>,
    /// A channel to the syncing thread.
    sync_send: mpsc::UnboundedSender<SyncMessage<T::EthSpec>>,
    /// A network context to return and handle RPC requests.
    network: HandlerNetworkContext<T::EthSpec>,
    /// A multi-threaded, non-blocking processor for applying messages to the beacon chain.
    beacon_processor_send: mpsc::Sender<BeaconWorkEvent<T::EthSpec>>,
    /// The current task executor.
    executor: task_executor::TaskExecutor,
    /// The `RPCHandler` logger.
    log: slog::Logger,
}

impl<T: BeaconChainTypes> Processor<T> {
    /// Instantiate a `Processor` instance
    pub fn new(
        executor: task_executor::TaskExecutor,
        beacon_chain: Arc<BeaconChain<T>>,
        network_globals: Arc<NetworkGlobals<T::EthSpec>>,
        network_send: mpsc::UnboundedSender<NetworkMessage<T::EthSpec>>,
        log: &slog::Logger,
    ) -> Self {
        let sync_logger = log.new(o!("service"=> "sync"));
        let (beacon_processor_send, beacon_processor_receive) =
            mpsc::channel(MAX_WORK_EVENT_QUEUE_LEN);

        // spawn the sync thread
        let sync_send = crate::sync::manager::spawn(
            executor.clone(),
            beacon_chain.clone(),
            network_globals.clone(),
            network_send.clone(),
            beacon_processor_send.clone(),
            sync_logger,
        );

        BeaconProcessor {
            beacon_chain: Arc::downgrade(&beacon_chain),
            network_tx: network_send.clone(),
            sync_tx: sync_send.clone(),
            network_globals,
            executor: executor.clone(),
            max_workers: cmp::max(1, num_cpus::get()),
            current_workers: 0,
            log: log.clone(),
        }
        .spawn_manager(beacon_processor_receive);

        Processor {
            chain: beacon_chain,
            sync_send,
            network: HandlerNetworkContext::new(network_send, log.clone()),
            beacon_processor_send,
<<<<<<< HEAD
            executor,
            log: log.clone(),
=======
            log: log.new(o!("service" => "router")),
>>>>>>> eb561405
        }
    }

    fn send_to_sync(&mut self, message: SyncMessage<T::EthSpec>) {
        self.sync_send.send(message).unwrap_or_else(|e| {
            warn!(
                self.log,
                "Could not send message to the sync service";
                "error" => %e,
            )
        });
    }

    /// Handle a peer disconnect.
    ///
    /// Removes the peer from the manager.
    pub fn on_disconnect(&mut self, peer_id: PeerId) {
        self.send_to_sync(SyncMessage::Disconnect(peer_id));
    }

    /// An error occurred during an RPC request. The state is maintained by the sync manager, so
    /// this function notifies the sync manager of the error.
    pub fn on_rpc_error(&mut self, peer_id: PeerId, request_id: RequestId) {
        // Check if the failed RPC belongs to sync
        if let RequestId::Sync(id) = request_id {
            self.send_to_sync(SyncMessage::RPCError(peer_id, id));
        }
    }

    /// Sends a `Status` message to the peer.
    ///
    /// Called when we first connect to a peer, or when the PeerManager determines we need to
    /// re-status.
    pub fn send_status(&mut self, peer_id: PeerId) {
        if let Ok(status_message) = status_message(&self.chain) {
            debug!(self.log, "Sending Status Request"; "peer" => %peer_id, &status_message);
            self.network
                .send_processor_request(peer_id, Request::Status(status_message));
        }
    }

    /// Handle a `Status` request.
    ///
    /// Processes the `Status` from the remote peer and sends back our `Status`.
    pub fn on_status_request(
        &mut self,
        peer_id: PeerId,
        request_id: PeerRequestId,
        status: StatusMessage,
    ) {
        debug!(self.log, "Received Status Request"; "peer_id" => %peer_id, &status);

        // ignore status responses if we are shutting down
        if let Ok(status_message) = status_message(&self.chain) {
            // Say status back.
            self.network.send_response(
                peer_id.clone(),
                Response::Status(status_message),
                request_id,
            );
        }

        if let Err(e) = self.process_status(peer_id, status) {
            error!(self.log, "Could not process status message"; "error" => format!("{:?}", e));
        }
    }

    /// Process a `Status` response from a peer.
    pub fn on_status_response(&mut self, peer_id: PeerId, status: StatusMessage) {
        debug!(self.log, "Received Status Response"; "peer_id" => %peer_id, &status);

        // Process the status message, without sending back another status.
        if let Err(e) = self.process_status(peer_id, status) {
            error!(self.log, "Could not process status message"; "error" => format!("{:?}", e));
        }
    }

    /// Process a `Status` message to determine if a peer is relevant to us. Irrelevant peers are
    /// disconnected; relevant peers are sent to the SyncManager
    fn process_status(
        &mut self,
        peer_id: PeerId,
        remote: StatusMessage,
    ) -> Result<(), BeaconChainError> {
        let local = status_message(&self.chain)?;
        let start_slot = |epoch: Epoch| epoch.start_slot(T::EthSpec::slots_per_epoch());

        let irrelevant_reason = if local.fork_digest != remote.fork_digest {
            // The node is on a different network/fork
            Some(format!(
                "Incompatible forks Ours:{} Theirs:{}",
                hex::encode(local.fork_digest),
                hex::encode(remote.fork_digest)
            ))
        } else if remote.head_slot
            > self
                .chain
                .slot()
                .unwrap_or_else(|_| self.chain.slot_clock.genesis_slot())
                + FUTURE_SLOT_TOLERANCE
        {
            // The remote's head is on a slot that is significantly ahead of what we consider the
            // current slot. This could be because they are using a different genesis time, or that
            // their or our system's clock is incorrect.
            Some("Different system clocks or genesis time".to_string())
        } else if remote.finalized_epoch <= local.finalized_epoch
            && remote.finalized_root != Hash256::zero()
            && local.finalized_root != Hash256::zero()
            && self
                .chain
                .root_at_slot(start_slot(remote.finalized_epoch))
                .map(|root_opt| root_opt != Some(remote.finalized_root))?
        {
            // The remote's finalized epoch is less than or equal to ours, but the block root is
            // different to the one in our chain. Therefore, the node is on a different chain and we
            // should not communicate with them.
            Some("Different finalized chain".to_string())
        } else {
            None
        };

        if let Some(irrelevant_reason) = irrelevant_reason {
            debug!(self.log, "Handshake Failure"; "peer" => %peer_id, "reason" => irrelevant_reason);
            self.network
                .goodbye_peer(peer_id, GoodbyeReason::IrrelevantNetwork);
        } else {
            let info = SyncInfo {
                head_slot: remote.head_slot,
                head_root: remote.head_root,
                finalized_epoch: remote.finalized_epoch,
                finalized_root: remote.finalized_root,
            };
            self.send_to_sync(SyncMessage::AddPeer(peer_id, info));
        }

        Ok(())
    }

    /// Handle a `BlocksByRoot` request from the peer.
    pub fn on_blocks_by_root_request(
        &self,
        peer_id: PeerId,
        request_id: PeerRequestId,
        request: BlocksByRootRequest,
    ) {
        let chain = self.chain.clone();
        let mut network = self.network.clone();
        let log = self.log.clone();

        // Shift the db reads to a blocking thread.
        self.executor.spawn_blocking(
            move || {
                let mut send_block_count = 0;
                for root in request.block_roots.iter() {
                    if let Ok(Some(block)) = chain.store.get_block(root) {
                        network.send_response(
                            peer_id.clone(),
                            Response::BlocksByRoot(Some(Box::new(block))),
                            request_id,
                        );
                        send_block_count += 1;
                    } else {
                        debug!(
                            log,
                            "Peer requested unknown block";
                            "peer" => peer_id.to_string(),
                            "request_root" => format!("{:}", root),
                        );
                    }
                }
                debug!(
                    log,
                    "Received BlocksByRoot Request";
                    "peer" => peer_id.to_string(),
                    "requested" => request.block_roots.len(),
                    "returned" => send_block_count,
                );

                // send stream termination
                network.send_response(peer_id, Response::BlocksByRoot(None), request_id);
            },
            "blocks_by_root_request",
        );
    }

    /// Handle a `BlocksByRange` request from the peer.
    pub fn on_blocks_by_range_request(
        &mut self,
        peer_id: PeerId,
        request_id: PeerRequestId,
        mut req: BlocksByRangeRequest,
    ) {
<<<<<<< HEAD
        let chain = self.chain.clone();
        let mut network = self.network.clone();
        let log = self.log.clone();
=======
        debug!(
            self.log,
            "Received BlocksByRange Request";
            "peer_id" => %peer_id,
            "count" => req.count,
            "start_slot" => req.start_slot,
            "step" => req.step,
        );
>>>>>>> eb561405

        // Shift the db reads to a blocking thread.
        self.executor.spawn_blocking(move || {

            debug!(
                log,
                "Received BlocksByRange Request";
                "peer" => format!("{:?}", peer_id),
                "count" => req.count,
                "start_slot" => req.start_slot,
                "step" => req.step,
            );

            // Should not send more than max request blocks
            if req.count > MAX_REQUEST_BLOCKS {
                req.count = MAX_REQUEST_BLOCKS;
            }
            if req.step == 0 {
                warn!(log,
                    "Peer sent invalid range request";
                    "error" => "Step sent was 0");
                network.goodbye_peer(peer_id, GoodbyeReason::Fault);
                return;
            }

            let forwards_block_root_iter = match
                chain
                .forwards_iter_block_roots(Slot::from(req.start_slot))
            {
                Ok(iter) => iter,
                Err(e) => {
                    return error!(
                        log,
                        "Unable to obtain root iter";
                        "error" => format!("{:?}", e)
                    )
                }
            };

            // Pick out the required blocks, ignoring skip-slots and stepping by the step parameter.
            //
            // NOTE: We don't mind if req.count * req.step overflows as it just ends the iterator early and
            // the peer will get less blocks.
            // The step parameter is quadratically weighted in the filter, so large values should be
            // prevented before reaching this point.
            let mut last_block_root = None;
            let maybe_block_roots = process_results(forwards_block_root_iter, |iter| {
                iter.take_while(|(_, slot)| {
                    slot.as_u64() < req.start_slot.saturating_add(req.count * req.step)
                })
                // map skip slots to None
                .map(|(root, _)| {
                    let result = if Some(root) == last_block_root {
                        None
                    } else {
                        Some(root)
                    };
                    last_block_root = Some(root);
                    result
                })
                .step_by(req.step as usize)
                .collect::<Vec<Option<Hash256>>>()
            });

            let block_roots = match maybe_block_roots {
                Ok(block_roots) => block_roots,
                Err(e) => {
                    error!(log, "Error during iteration over blocks"; "error" => format!("{:?}", e));
                    return;
                }
            };

            // remove all skip slots
            let block_roots = block_roots
                .into_iter()
                .filter_map(|root| root)
                .collect::<Vec<_>>();

            let mut blocks_sent = 0;
            for root in block_roots {
                if let Ok(Some(block)) = chain.store.get_block(&root) {
                    // Due to skip slots, blocks could be out of the range, we ensure they are in the
                    // range before sending
                    if block.slot() >= req.start_slot
                        && block.slot() < req.start_slot + req.count * req.step
                    {
                        blocks_sent += 1;
                        network.send_response(
                            peer_id.clone(),
                            Response::BlocksByRange(Some(Box::new(block))),
                            request_id,
                        );
                    }
                } else {
                    error!(
                        log,
                        "Block in the chain is not in the store";
                        "request_root" => format!("{:}", root),
                    );
                }
            }

            let current_slot =
                chain
                .slot()
                .unwrap_or_else(|_| chain.slot_clock.genesis_slot());

            if blocks_sent < (req.count as usize) {
                debug!(
                    log,
                    "BlocksByRange Response Sent";
                    "peer" => peer_id.to_string(),
                    "msg" => "Failed to return all requested blocks",
                    "start_slot" => req.start_slot,
                    "current_slot" => current_slot,
                    "requested" => req.count,
                    "returned" => blocks_sent);
            } else {
                debug!(
                    log,
                    "Sending BlocksByRange Response";
                    "peer" => peer_id.to_string(),
                    "start_slot" => req.start_slot,
                    "current_slot" => current_slot,
                    "requested" => req.count,
                    "returned" => blocks_sent);
            }

            // send the stream terminator
            network
                .send_response(peer_id, Response::BlocksByRange(None), request_id);

        }, "blocks_by_range_request");
    }

    /// Handle a `BlocksByRange` response from the peer.
    /// A `beacon_block` behaves as a stream which is terminated on a `None` response.
    pub fn on_blocks_by_range_response(
        &mut self,
        peer_id: PeerId,
        request_id: RequestId,
        beacon_block: Option<Box<SignedBeaconBlock<T::EthSpec>>>,
    ) {
        trace!(
            self.log,
            "Received BlocksByRange Response";
            "peer" => peer_id.to_string(),
        );

        if let RequestId::Sync(id) = request_id {
            self.send_to_sync(SyncMessage::BlocksByRangeResponse {
                peer_id,
                request_id: id,
                beacon_block,
            });
        } else {
            debug!(
                self.log,
                "All blocks by range responses should belong to sync"
            );
        }
    }

    /// Handle a `BlocksByRoot` response from the peer.
    pub fn on_blocks_by_root_response(
        &mut self,
        peer_id: PeerId,
        request_id: RequestId,
        beacon_block: Option<Box<SignedBeaconBlock<T::EthSpec>>>,
    ) {
        trace!(
            self.log,
            "Received BlocksByRoot Response";
            "peer" => peer_id.to_string(),
        );

        if let RequestId::Sync(id) = request_id {
            self.send_to_sync(SyncMessage::BlocksByRootResponse {
                peer_id,
                request_id: id,
                beacon_block,
            });
        } else {
            debug!(
                self.log,
                "All Blocks by Root responses should belong to sync"
            )
        }
    }

    /// Process a gossip message declaring a new block.
    ///
    /// Attempts to apply to block to the beacon chain. May queue the block for later processing.
    ///
    /// Returns a `bool` which, if `true`, indicates we should forward the block to our peers.
    pub fn on_block_gossip(
        &mut self,
        message_id: MessageId,
        peer_id: PeerId,
        block: Box<SignedBeaconBlock<T::EthSpec>>,
    ) {
        self.beacon_processor_send
            .try_send(BeaconWorkEvent::gossip_beacon_block(
                message_id, peer_id, block,
            ))
            .unwrap_or_else(|e| {
                error!(
                    &self.log,
                    "Unable to send to gossip processor";
                    "type" => "block gossip",
                    "error" => e.to_string(),
                )
            })
    }

    pub fn on_unaggregated_attestation_gossip(
        &mut self,
        message_id: MessageId,
        peer_id: PeerId,
        unaggregated_attestation: Attestation<T::EthSpec>,
        subnet_id: SubnetId,
        should_process: bool,
    ) {
        self.beacon_processor_send
            .try_send(BeaconWorkEvent::unaggregated_attestation(
                message_id,
                peer_id,
                unaggregated_attestation,
                subnet_id,
                should_process,
            ))
            .unwrap_or_else(|e| {
                error!(
                    &self.log,
                    "Unable to send to gossip processor";
                    "type" => "unaggregated attestation gossip",
                    "error" => e.to_string(),
                )
            })
    }

    pub fn on_aggregated_attestation_gossip(
        &mut self,
        message_id: MessageId,
        peer_id: PeerId,
        aggregate: SignedAggregateAndProof<T::EthSpec>,
    ) {
        self.beacon_processor_send
            .try_send(BeaconWorkEvent::aggregated_attestation(
                message_id, peer_id, aggregate,
            ))
            .unwrap_or_else(|e| {
                error!(
                    &self.log,
                    "Unable to send to gossip processor";
                    "type" => "aggregated attestation gossip",
                    "error" => e.to_string(),
                )
            })
    }

    pub fn on_voluntary_exit_gossip(
        &mut self,
        message_id: MessageId,
        peer_id: PeerId,
        voluntary_exit: Box<SignedVoluntaryExit>,
    ) {
        self.beacon_processor_send
            .try_send(BeaconWorkEvent::gossip_voluntary_exit(
                message_id,
                peer_id,
                voluntary_exit,
            ))
            .unwrap_or_else(|e| {
                error!(
                    &self.log,
                    "Unable to send to gossip processor";
                    "type" => "voluntary exit gossip",
                    "error" => e.to_string(),
                )
            })
    }

    pub fn on_proposer_slashing_gossip(
        &mut self,
        message_id: MessageId,
        peer_id: PeerId,
        proposer_slashing: Box<ProposerSlashing>,
    ) {
        self.beacon_processor_send
            .try_send(BeaconWorkEvent::gossip_proposer_slashing(
                message_id,
                peer_id,
                proposer_slashing,
            ))
            .unwrap_or_else(|e| {
                error!(
                    &self.log,
                    "Unable to send to gossip processor";
                    "type" => "proposer slashing gossip",
                    "error" => e.to_string(),
                )
            })
    }

    pub fn on_attester_slashing_gossip(
        &mut self,
        message_id: MessageId,
        peer_id: PeerId,
        attester_slashing: Box<AttesterSlashing<T::EthSpec>>,
    ) {
        self.beacon_processor_send
            .try_send(BeaconWorkEvent::gossip_attester_slashing(
                message_id,
                peer_id,
                attester_slashing,
            ))
            .unwrap_or_else(|e| {
                error!(
                    &self.log,
                    "Unable to send to gossip processor";
                    "type" => "attester slashing gossip",
                    "error" => e.to_string(),
                )
            })
    }
}

/// Build a `StatusMessage` representing the state of the given `beacon_chain`.
pub(crate) fn status_message<T: BeaconChainTypes>(
    beacon_chain: &BeaconChain<T>,
) -> Result<StatusMessage, BeaconChainError> {
    let head_info = beacon_chain.head_info()?;
    let genesis_validators_root = beacon_chain.genesis_validators_root;

    let fork_digest =
        ChainSpec::compute_fork_digest(head_info.fork.current_version, genesis_validators_root);

    Ok(StatusMessage {
        fork_digest,
        finalized_root: head_info.finalized_checkpoint.root,
        finalized_epoch: head_info.finalized_checkpoint.epoch,
        head_root: head_info.block_root,
        head_slot: head_info.slot,
    })
}

/// Wraps a Network Channel to employ various RPC related network functionality for the
/// processor.
#[derive(Clone)]
pub struct HandlerNetworkContext<T: EthSpec> {
    /// The network channel to relay messages to the Network service.
    network_send: mpsc::UnboundedSender<NetworkMessage<T>>,
    /// Logger for the `NetworkContext`.
    log: slog::Logger,
}

impl<T: EthSpec> HandlerNetworkContext<T> {
    pub fn new(network_send: mpsc::UnboundedSender<NetworkMessage<T>>, log: slog::Logger) -> Self {
        Self { network_send, log }
    }

    /// Sends a message to the network task.
    fn inform_network(&mut self, msg: NetworkMessage<T>) {
        let msg_r = &format!("{:?}", msg);
        self.network_send
            .send(msg)
            .unwrap_or_else(|e| warn!(self.log, "Could not send message to the network service"; "error" => %e, "message" => msg_r))
    }

    /// Disconnects and ban's a peer, sending a Goodbye request with the associated reason.
    pub fn goodbye_peer(&mut self, peer_id: PeerId, reason: GoodbyeReason) {
        self.inform_network(NetworkMessage::GoodbyePeer { peer_id, reason });
    }

    /// Reports a peer's action, adjusting the peer's score.
    pub fn _report_peer(&mut self, peer_id: PeerId, action: PeerAction) {
        self.inform_network(NetworkMessage::ReportPeer { peer_id, action });
    }

    /// Sends a request to the network task.
    pub fn send_processor_request(&mut self, peer_id: PeerId, request: Request) {
        self.inform_network(NetworkMessage::SendRequest {
            peer_id,
            request_id: RequestId::Router,
            request,
        })
    }

    /// Sends a response to the network task.
    pub fn send_response(&mut self, peer_id: PeerId, response: Response<T>, id: PeerRequestId) {
        self.inform_network(NetworkMessage::SendResponse {
            peer_id,
            id,
            response,
        })
    }

    /// Sends an error response to the network task.
    pub fn _send_error_response(
        &mut self,
        peer_id: PeerId,
        id: PeerRequestId,
        error: RPCResponseErrorCode,
        reason: String,
    ) {
        self.inform_network(NetworkMessage::SendError {
            peer_id,
            error,
            id,
            reason,
        })
    }
}<|MERGE_RESOLUTION|>--- conflicted
+++ resolved
@@ -80,12 +80,8 @@
             sync_send,
             network: HandlerNetworkContext::new(network_send, log.clone()),
             beacon_processor_send,
-<<<<<<< HEAD
             executor,
-            log: log.clone(),
-=======
             log: log.new(o!("service" => "router")),
->>>>>>> eb561405
         }
     }
 
@@ -278,28 +274,17 @@
         request_id: PeerRequestId,
         mut req: BlocksByRangeRequest,
     ) {
-<<<<<<< HEAD
         let chain = self.chain.clone();
         let mut network = self.network.clone();
         let log = self.log.clone();
-=======
-        debug!(
-            self.log,
-            "Received BlocksByRange Request";
-            "peer_id" => %peer_id,
-            "count" => req.count,
-            "start_slot" => req.start_slot,
-            "step" => req.step,
-        );
->>>>>>> eb561405
 
         // Shift the db reads to a blocking thread.
         self.executor.spawn_blocking(move || {
 
             debug!(
-                log,
+                self.log,
                 "Received BlocksByRange Request";
-                "peer" => format!("{:?}", peer_id),
+                "peer_id" => %peer_id,
                 "count" => req.count,
                 "start_slot" => req.start_slot,
                 "step" => req.step,
