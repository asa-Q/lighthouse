use crate::persisted_dht::{load_dht, persist_dht};
use crate::router::{Router, RouterMessage};
use crate::{
    attestation_service::{AttServiceMessage, AttestationService},
    NetworkConfig,
};
use crate::{error, metrics};
use beacon_chain::{BeaconChain, BeaconChainError, BeaconChainTypes};
use eth2_libp2p::{
    rpc::{GoodbyeReason, RPCResponseErrorCode, RequestId},
    Libp2pEvent, PeerAction, PeerRequestId, PubsubMessage, Request, Response,
};
use eth2_libp2p::{types::GossipKind, BehaviourEvent, MessageId, NetworkGlobals, PeerId};
use eth2_libp2p::{MessageAcceptance, Service as LibP2PService};
use fnv::FnvHashMap;
use futures::prelude::*;
use slog::{debug, error, info, o, trace, warn};
use std::{net::SocketAddr, sync::Arc, time::Duration};
use store::HotColdDB;
use tokio::sync::mpsc;
use tokio::time::Sleep;
use types::{EthSpec, RelativeEpoch, SubnetId, Unsigned, ValidatorSubscription};

mod tests;

/// The interval (in seconds) that various network metrics will update.
const METRIC_UPDATE_INTERVAL: u64 = 1;

/// Types of messages that the network service can receive.
#[derive(Debug)]
pub enum NetworkMessage<T: EthSpec> {
    /// Subscribes a list of validators to specific slots for attestation duties.
    Subscribe {
        subscriptions: Vec<ValidatorSubscription>,
    },
    /// Subscribes the beacon node to the core gossipsub topics. We do this when we are either
    /// synced or close to the head slot.
    SubscribeCoreTopics,
    /// Send an RPC request to the libp2p service.
    SendRequest {
        peer_id: PeerId,
        request: Request,
        request_id: RequestId,
    },
    /// Send a successful Response to the libp2p service.
    SendResponse {
        peer_id: PeerId,
        response: Response<T>,
        id: PeerRequestId,
    },
    /// Respond to a peer's request with an error.
    SendError {
        // NOTE: Currently this is never used, we just say goodbye without nicely closing the
        // stream assigned to the request
        peer_id: PeerId,
        error: RPCResponseErrorCode,
        reason: String,
        id: PeerRequestId,
    },
    /// Publish a list of messages to the gossipsub protocol.
    Publish { messages: Vec<PubsubMessage<T>> },
    /// Validates a received gossipsub message. This will propagate the message on the network.
    ValidationResult {
        /// The peer that sent us the message. We don't send back to this peer.
        propagation_source: PeerId,
        /// The id of the message we are validating and propagating.
        message_id: MessageId,
        /// The result of the validation
        validation_result: MessageAcceptance,
    },
    /// Called if a known external TCP socket address has been updated.
    UPnPMappingEstablished {
        /// The external TCP address has been updated.
        tcp_socket: Option<SocketAddr>,
        /// The external UDP address has been updated.
        udp_socket: Option<SocketAddr>,
    },
    /// Reports a peer to the peer manager for performing an action.
    ReportPeer { peer_id: PeerId, action: PeerAction },
    /// Disconnect an ban a peer, providing a reason.
    GoodbyePeer {
        peer_id: PeerId,
        reason: GoodbyeReason,
    },
}

/// Service that handles communication between internal services and the `eth2_libp2p` network service.
pub struct NetworkService<T: BeaconChainTypes> {
    /// A reference to the underlying beacon chain.
    beacon_chain: Arc<BeaconChain<T>>,
    /// The underlying libp2p service that drives all the network interactions.
    libp2p: LibP2PService<T::EthSpec>,
    /// An attestation and subnet manager service.
    attestation_service: AttestationService<T>,
    /// The receiver channel for lighthouse to communicate with the network service.
    network_recv: mpsc::UnboundedReceiver<NetworkMessage<T::EthSpec>>,
    /// The sending channel for the network service to send messages to be routed throughout
    /// lighthouse.
    router_send: mpsc::UnboundedSender<RouterMessage<T::EthSpec>>,
    /// A reference to lighthouse's database to persist the DHT.
    store: Arc<HotColdDB<T::EthSpec, T::HotStore, T::ColdStore>>,
    /// A collection of global variables, accessible outside of the network service.
    network_globals: Arc<NetworkGlobals<T::EthSpec>>,
    /// Stores potentially created UPnP mappings to be removed on shutdown. (TCP port and UDP
    /// port).
    upnp_mappings: (Option<u16>, Option<u16>),
    /// Keeps track of if discovery is auto-updating or not. This is used to inform us if we should
    /// update the UDP socket of discovery if the UPnP mappings get established.
    discovery_auto_update: bool,
    /// A delay that expires when a new fork takes place.
    next_fork_update: Option<Sleep>,
    /// Subscribe to all the subnets once synced.
    subscribe_all_subnets: bool,
    /// A timer for updating various network metrics.
    metrics_update: tokio::time::Interval,
    /// gossipsub_parameter_update timer
    gossipsub_parameter_update: tokio::time::Interval,
    /// The logger for the network service.
    log: slog::Logger,
}

impl<T: BeaconChainTypes> NetworkService<T> {
    #[allow(clippy::type_complexity)]
    pub async fn start(
        beacon_chain: Arc<BeaconChain<T>>,
        config: &NetworkConfig,
        executor: task_executor::TaskExecutor,
    ) -> error::Result<(
        Arc<NetworkGlobals<T::EthSpec>>,
        mpsc::UnboundedSender<NetworkMessage<T::EthSpec>>,
    )> {
        let network_log = executor.log().clone();
        // build the network channel
        let (network_send, network_recv) = mpsc::unbounded_channel::<NetworkMessage<T::EthSpec>>();

        // try and construct UPnP port mappings if required.
        let upnp_config = crate::nat::UPnPConfig::from(config);
        let upnp_log = network_log.new(o!("service" => "UPnP"));
        let upnp_network_send = network_send.clone();
        if config.upnp_enabled {
            executor.spawn_blocking(
                move || {
                    crate::nat::construct_upnp_mappings(upnp_config, upnp_network_send, upnp_log)
                },
                "UPnP",
            );
        }

        // get a reference to the beacon chain store
        let store = beacon_chain.store.clone();

        // build the current enr_fork_id for adding to our local ENR
        let enr_fork_id = beacon_chain.enr_fork_id();

        // keep track of when our fork_id needs to be updated
        let next_fork_update = next_fork_delay(&beacon_chain);

        // launch libp2p service
        let (network_globals, mut libp2p) = LibP2PService::new(
            executor.clone(),
            config,
            enr_fork_id,
            &network_log,
            &beacon_chain.spec,
        )
        .await?;

        // Repopulate the DHT with stored ENR's.
        let enrs_to_load = load_dht::<T::EthSpec, T::HotStore, T::ColdStore>(store.clone());
        debug!(
            network_log,
            "Loading peers into the routing table"; "peers" => enrs_to_load.len()
        );
        for enr in enrs_to_load {
            libp2p.swarm.add_enr(enr.clone());
        }

        // launch derived network services

        // router task
        let router_send = Router::spawn(
            beacon_chain.clone(),
            network_globals.clone(),
            network_send.clone(),
            executor.clone(),
            network_log.clone(),
        )?;

        // attestation service
        let attestation_service =
            AttestationService::new(beacon_chain.clone(), &config, &network_log);

        // create a timer for updating network metrics
        let metrics_update = tokio::time::interval(Duration::from_secs(METRIC_UPDATE_INTERVAL));

        // create a timer for updating gossipsub parameters
        let gossipsub_parameter_update = tokio::time::interval(Duration::from_secs(60));

        // create the network service and spawn the task
        let network_log = network_log.new(o!("service" => "network"));
        let network_service = NetworkService {
            beacon_chain,
            libp2p,
            attestation_service,
            network_recv,
            router_send,
            store,
            network_globals: network_globals.clone(),
            upnp_mappings: (None, None),
            discovery_auto_update: config.discv5_config.enr_update,
            next_fork_update,
            subscribe_all_subnets: config.subscribe_all_subnets,
            metrics_update,
            gossipsub_parameter_update,
            log: network_log,
        };

        spawn_service(executor, network_service)?;

        Ok((network_globals, network_send))
    }
}

fn spawn_service<T: BeaconChainTypes>(
    executor: task_executor::TaskExecutor,
    mut service: NetworkService<T>,
) -> error::Result<()> {
    let mut exit_rx = executor.exit();
    let mut shutdown_sender = executor.shutdown_sender();

    // spawn on the current executor
    executor.spawn_without_exit(async move {

        let mut metric_update_counter = 0;
        loop {
            // build the futures to check simultaneously
            tokio::select! {
                // handle network shutdown
                _ = (&mut exit_rx) => {
                    // network thread is terminating
                    let enrs = service.libp2p.swarm.enr_entries();
                    debug!(
                        service.log,
                        "Persisting DHT to store";
                        "Number of peers" => format!("{}", enrs.len()),
                    );
                    match persist_dht::<T::EthSpec, T::HotStore, T::ColdStore>(service.store.clone(), enrs) {
                        Err(e) => error!(
                            service.log,
                            "Failed to persist DHT on drop";
                            "error" => format!("{:?}", e)
                        ),
                        Ok(_) => info!(
                            service.log,
                            "Saved DHT state";
                        ),
                    }

                    // attempt to remove port mappings
                    crate::nat::remove_mappings(service.upnp_mappings.0, service.upnp_mappings.1, &service.log);

                    info!(service.log, "Network service shutdown");
                    return;
                }
                _ = service.metrics_update.next() => {
                    // update various network metrics
                    metric_update_counter +=1;
                    if metric_update_counter* 1000 % T::EthSpec::default_spec().milliseconds_per_slot == 0 {
                        // if a slot has occurred, reset the metrics
                        let _ = metrics::ATTESTATIONS_PUBLISHED_PER_SUBNET_PER_SLOT
                            .as_ref()
                            .map(|gauge| gauge.reset());
                    }
                    metrics::update_gossip_metrics::<T::EthSpec>(
                        &service.libp2p.swarm.gs(),
                        &service.network_globals,
                    );
                    // update sync metrics
                    update_sync_metrics(&service.network_globals);

                }
                _ = service.gossipsub_parameter_update.next() => {
                    if let Ok(slot) = service.beacon_chain.slot() {
                        if let Some(active_validators) = service.beacon_chain.with_head(|head| {
                                Ok::<_, BeaconChainError>(
                                    head
                                    .beacon_state
                                    .get_cached_active_validator_indices(RelativeEpoch::Current)
                                    .map(|indices| indices.len())
                                    .ok()
                                    .or_else(|| {
                                        // if active validator cached was not build we count the
                                        // active validators
                                        service
                                            .beacon_chain
                                            .epoch()
                                            .ok()
                                            .map(|current_epoch| {
                                                head
                                                .beacon_state
                                                .validators
                                                .iter()
                                                .filter(|validator|
                                                    validator.is_active_at(current_epoch)
                                                )
                                                .count()
                                            })
                                    })
                                )
                            }).unwrap_or(None) {
                            if (*service.libp2p.swarm)
                                .update_gossipsub_parameters(active_validators, slot).is_err() {
                                error!(
                                    service.log,
                                    "Failed to update gossipsub parameters";
                                    "active_validators" => active_validators
                                );
                            }
                        }
                    }
                }
                // handle a message sent to the network
                Some(message) = service.network_recv.recv() => {
                    match message {
                        NetworkMessage::SendRequest{ peer_id, request, request_id } => {
                            service.libp2p.send_request(peer_id, request_id, request);
                        }
                        NetworkMessage::SendResponse{ peer_id, response, id } => {
                            service.libp2p.send_response(peer_id, id, response);
                        }
                        NetworkMessage::SendError{ peer_id, error, id, reason } => {
                            service.libp2p.respond_with_error(peer_id, id, error, reason);
                        }
                        NetworkMessage::UPnPMappingEstablished { tcp_socket, udp_socket} => {
                            service.upnp_mappings = (tcp_socket.map(|s| s.port()), udp_socket.map(|s| s.port()));
                            // If there is an external TCP port update, modify our local ENR.
                            if let Some(tcp_socket) = tcp_socket {
                                if let Err(e) = service.libp2p.swarm.peer_manager().discovery_mut().update_enr_tcp_port(tcp_socket.port()) {
                                    warn!(service.log, "Failed to update ENR"; "error" => e);
                                }
                            }
                            // if the discovery service is not auto-updating, update it with the
                            // UPnP mappings
                            if !service.discovery_auto_update {
                                if let Some(udp_socket) = udp_socket {
                                    if let Err(e) = service.libp2p.swarm.peer_manager().discovery_mut().update_enr_udp_socket(udp_socket) {
                                    warn!(service.log, "Failed to update ENR"; "error" => e);
                                }
                                }
                            }
                        },
                        NetworkMessage::ValidationResult {
                            propagation_source,
                            message_id,
                            validation_result,
                        } => {
                                trace!(service.log, "Propagating gossipsub message";
                                    "propagation_peer" => format!("{:?}", propagation_source),
                                    "message_id" => message_id.to_string(),
                                    "validation_result" => format!("{:?}", validation_result)
                                );
                                service
                                    .libp2p
                                    .swarm
                                    .report_message_validation_result(
                                        &propagation_source, message_id, validation_result
                                    );
                        }
                        NetworkMessage::Publish { messages } => {
                                let mut topic_kinds = Vec::new();
                                for message in &messages {
                                    if !topic_kinds.contains(&message.kind()) {
                                        topic_kinds.push(message.kind());
                                    }
                                }
                                debug!(
                                    service.log,
                                    "Sending pubsub messages";
                                    "count" => messages.len(),
                                    "topics" => format!("{:?}", topic_kinds)
                                );
                                metrics::expose_publish_metrics(&messages);
                                service.libp2p.swarm.publish(messages);
                        }
                        NetworkMessage::ReportPeer { peer_id, action } => service.libp2p.report_peer(&peer_id, action),
                        NetworkMessage::GoodbyePeer { peer_id, reason } => service.libp2p.goodbye_peer(&peer_id, reason),
                        NetworkMessage::Subscribe { subscriptions } => {
                            if let Err(e) = service
                                .attestation_service
                                .validator_subscriptions(subscriptions) {
                                    warn!(service.log, "Validator subscription failed"; "error" => e);
                                }
                        }
                        NetworkMessage::SubscribeCoreTopics => {
                            let mut subscribed_topics: Vec<GossipKind> = vec![];
                            let already_subscribed = service.network_globals.gossipsub_subscriptions.read().clone();
                            let already_subscribed = already_subscribed.iter().map(|x| x.kind()).collect::<std::collections::HashSet<_>>();
                            for topic_kind in eth2_libp2p::types::CORE_TOPICS.iter().filter(|topic| already_subscribed.get(topic).is_none()) {
                                if service.libp2p.swarm.subscribe_kind(topic_kind.clone()) {
                                    subscribed_topics.push(topic_kind.clone());
                                } else {
                                    warn!(service.log, "Could not subscribe to topic"; "topic" => format!("{}",topic_kind));
                                }
                            }

                            // if we are to subscribe to all subnets we do it here
                            if service.subscribe_all_subnets {
                                for subnet_id in 0..<<T as BeaconChainTypes>::EthSpec as EthSpec>::SubnetBitfieldLength::to_u64() {
                                    let subnet_id = SubnetId::new(subnet_id);
                                    let topic_kind = eth2_libp2p::types::GossipKind::Attestation(subnet_id);
                                if service.libp2p.swarm.subscribe_kind(topic_kind.clone()) {
                                    // Update the ENR bitfield.
                                    service.libp2p.swarm.update_enr_subnet(subnet_id, true);
                                    subscribed_topics.push(topic_kind.clone());
                                } else {
                                    warn!(service.log, "Could not subscribe to topic"; "topic" => format!("{}",topic_kind));
                                }
                                }
                            }

                            if !subscribed_topics.is_empty() {
                                info!(service.log, "Subscribed to topics"; "topics" => format!("{:?}", subscribed_topics));
                            }
                        }
                    }
                }
                // process any attestation service events
                Some(attestation_service_message) = service.attestation_service.next() => {
                    match attestation_service_message {
                        AttServiceMessage::Subscribe(subnet_id) => {
                            service.libp2p.swarm.subscribe_to_subnet(subnet_id);
                        }
                        AttServiceMessage::Unsubscribe(subnet_id) => {
                            service.libp2p.swarm.unsubscribe_from_subnet(subnet_id);
                        }
                        AttServiceMessage::EnrAdd(subnet_id) => {
                            service.libp2p.swarm.update_enr_subnet(subnet_id, true);
                        }
                        AttServiceMessage::EnrRemove(subnet_id) => {
                            service.libp2p.swarm.update_enr_subnet(subnet_id, false);
                        }
                        AttServiceMessage::DiscoverPeers(subnets_to_discover) => {
                            service.libp2p.swarm.discover_subnet_peers(subnets_to_discover);
                        }
                    }
                }
                libp2p_event = service.libp2p.next_event() => {
                    // poll the swarm
                    match libp2p_event {
                        Libp2pEvent::Behaviour(event) => match event {

                            BehaviourEvent::PeerDialed(peer_id) => {
                                    let _ = service
                                        .router_send
                                        .send(RouterMessage::PeerDialed(peer_id))
                                        .map_err(|_| {
                                            debug!(service.log, "Failed to send peer dialed to router"); });
                            },
                            BehaviourEvent::PeerConnected(_peer_id) => {
                                // A peer has connected to us
                                // We currently do not perform any action here.
                            },
                            BehaviourEvent::PeerDisconnected(peer_id) => {
                            let _ = service
                                .router_send
                                .send(RouterMessage::PeerDisconnected(peer_id))
                                .map_err(|_| {
                                    debug!(service.log, "Failed to send peer disconnect to router");
                                });
                            },
                            BehaviourEvent::RequestReceived{peer_id, id, request} => {
                                let _ = service
                                    .router_send
                                    .send(RouterMessage::RPCRequestReceived{peer_id, id, request})
                                    .map_err(|_| {
                                        debug!(service.log, "Failed to send RPC to router");
                                    });
                            }
                            BehaviourEvent::ResponseReceived{peer_id, id, response} => {
                                let _ = service
                                    .router_send
                                    .send(RouterMessage::RPCResponseReceived{ peer_id, request_id: id, response })
                                    .map_err(|_| {
                                        debug!(service.log, "Failed to send RPC to router");
                                    });

                            }
                            BehaviourEvent::RPCFailed{id, peer_id} => {
                                let _ = service
                                    .router_send
                                    .send(RouterMessage::RPCFailed{ peer_id, request_id: id})
                                    .map_err(|_| {
                                        debug!(service.log, "Failed to send RPC to router");
                                    });

                            }
                            BehaviourEvent::StatusPeer(peer_id) => {
                                let _ = service
                                    .router_send
                                    .send(RouterMessage::StatusPeer(peer_id))
                                    .map_err(|_| {
                                        debug!(service.log, "Failed to send re-status  peer to router");
                                    });
                            }
                            BehaviourEvent::PubsubMessage {
                                id,
                                source,
                                message,
                                ..
                            } => {
                                // Update prometheus metrics.
                                metrics::expose_receive_metrics(&message);
                                match message {
                                    // attestation information gets processed in the attestation service
                                    PubsubMessage::Attestation(ref subnet_and_attestation) => {
                                        let subnet = subnet_and_attestation.0;
                                        let attestation = &subnet_and_attestation.1;
                                        // checks if we have an aggregator for the slot. If so, we should process
                                        // the attestation, else we just just propagate the Attestation.
                                        let should_process = service.attestation_service.should_process_attestation(
                                            subnet,
                                            attestation,
                                        );
                                        let _ = service
                                            .router_send
                                            .send(RouterMessage::PubsubMessage(id, source, message, should_process))
                                            .map_err(|_| {
                                                debug!(service.log, "Failed to send pubsub message to router");
                                            });
                                    }
                                    _ => {
                                        // all else is sent to the router
                                        let _ = service
                                            .router_send
                                            .send(RouterMessage::PubsubMessage(id, source, message, true))
                                            .map_err(|_| {
                                                debug!(service.log, "Failed to send pubsub message to router");
                                            });
                                    }
                                }
                            }
                            BehaviourEvent::PeerSubscribed(_, _) => {},
                        }
                        Libp2pEvent::NewListenAddr(multiaddr) => {
                            service.network_globals.listen_multiaddrs.write().push(multiaddr);
                        }
                        Libp2pEvent::ZeroListeners => {
                            let _ = shutdown_sender.send("All listeners are closed. Unable to listen").await.map_err(|e| {
                                warn!(service.log, "failed to send a shutdown signal"; "error" => e.to_string()
                                )
                            });
                        }
                    }
                }
            }

            if let Some(delay) = &service.next_fork_update {
                if delay.is_elapsed() {
                    service
                        .libp2p
                        .swarm
                        .update_fork_version(service.beacon_chain.enr_fork_id());
                    service.next_fork_update = next_fork_delay(&service.beacon_chain);
                }
            }

            metrics::update_bandwidth_metrics(service.libp2p.bandwidth.clone());
        }
    }, "network");

    Ok(())
}

/// Returns a `Sleep` that triggers shortly after the next change in the beacon chain fork version.
/// If there is no scheduled fork, `None` is returned.
fn next_fork_delay<T: BeaconChainTypes>(
    beacon_chain: &BeaconChain<T>,
) -> Option<tokio::time::Sleep> {
    beacon_chain.duration_to_next_fork().map(|until_fork| {
        // Add a short time-out to start within the new fork period.
        let delay = Duration::from_millis(200);
        tokio::time::sleep_until(tokio::time::Instant::now() + until_fork + delay)
    })
<<<<<<< HEAD
=======
}

/// Inspects the `messages` that were being sent to the network and updates Prometheus metrics.
fn expose_publish_metrics<T: EthSpec>(messages: &[PubsubMessage<T>]) {
    for message in messages {
        match message {
            PubsubMessage::BeaconBlock(_) => metrics::inc_counter(&metrics::GOSSIP_BLOCKS_TX),
            PubsubMessage::Attestation(subnet_id) => {
                metrics::inc_counter_vec(
                    &metrics::ATTESTATIONS_PUBLISHED_PER_SUBNET_PER_SLOT,
                    &[&subnet_id.0.as_ref()],
                );
                metrics::inc_counter(&metrics::GOSSIP_UNAGGREGATED_ATTESTATIONS_TX)
            }
            PubsubMessage::AggregateAndProofAttestation(_) => {
                metrics::inc_counter(&metrics::GOSSIP_AGGREGATED_ATTESTATIONS_TX)
            }
            _ => {}
        }
    }
}

/// Inspects a `message` received from the network and updates Prometheus metrics.
fn expose_receive_metrics<T: EthSpec>(message: &PubsubMessage<T>) {
    match message {
        PubsubMessage::BeaconBlock(_) => metrics::inc_counter(&metrics::GOSSIP_BLOCKS_RX),
        PubsubMessage::Attestation(_) => {
            metrics::inc_counter(&metrics::GOSSIP_UNAGGREGATED_ATTESTATIONS_RX)
        }
        PubsubMessage::AggregateAndProofAttestation(_) => {
            metrics::inc_counter(&metrics::GOSSIP_AGGREGATED_ATTESTATIONS_RX)
        }
        _ => {}
    }
}

fn update_gossip_metrics<T: EthSpec>(
    gossipsub: &Gossipsub,
    network_globals: &Arc<NetworkGlobals<T>>,
) {
    // Clear the metrics
    let _ = metrics::PEERS_PER_PROTOCOL
        .as_ref()
        .map(|gauge| gauge.reset());
    let _ = metrics::PEERS_PER_PROTOCOL
        .as_ref()
        .map(|gauge| gauge.reset());
    let _ = metrics::MESH_PEERS_PER_MAIN_TOPIC
        .as_ref()
        .map(|gauge| gauge.reset());
    let _ = metrics::AVG_GOSSIPSUB_PEER_SCORE_PER_MAIN_TOPIC
        .as_ref()
        .map(|gauge| gauge.reset());
    let _ = metrics::AVG_GOSSIPSUB_PEER_SCORE_PER_SUBNET_TOPIC
        .as_ref()
        .map(|gauge| gauge.reset());

    let _ = metrics::SCORES_BELOW_ZERO_PER_CLIENT
        .as_ref()
        .map(|gauge| gauge.reset());
    let _ = metrics::SCORES_BELOW_GOSSIP_THRESHOLD_PER_CLIENT
        .as_ref()
        .map(|gauge| gauge.reset());
    let _ = metrics::SCORES_BELOW_PUBLISH_THRESHOLD_PER_CLIENT
        .as_ref()
        .map(|gauge| gauge.reset());
    let _ = metrics::SCORES_BELOW_GREYLIST_THRESHOLD_PER_CLIENT
        .as_ref()
        .map(|gauge| gauge.reset());
    let _ = metrics::MIN_SCORES_PER_CLIENT
        .as_ref()
        .map(|gauge| gauge.reset());
    let _ = metrics::MEDIAN_SCORES_PER_CLIENT
        .as_ref()
        .map(|gauge| gauge.reset());
    let _ = metrics::MEAN_SCORES_PER_CLIENT
        .as_ref()
        .map(|gauge| gauge.reset());
    let _ = metrics::MAX_SCORES_PER_CLIENT
        .as_ref()
        .map(|gauge| gauge.reset());

    let _ = metrics::BEACON_BLOCK_MESH_PEERS_PER_CLIENT
        .as_ref()
        .map(|gauge| gauge.reset());
    let _ = metrics::BEACON_AGGREGATE_AND_PROOF_MESH_PEERS_PER_CLIENT
        .as_ref()
        .map(|gauge| gauge.reset());

    // reset the mesh peers, showing all subnets
    for subnet_id in 0..T::default_spec().attestation_subnet_count {
        let _ = metrics::get_int_gauge(
            &metrics::MESH_PEERS_PER_SUBNET_TOPIC,
            &[subnet_id_to_string(subnet_id)],
        )
        .map(|v| v.set(0));

        let _ = metrics::get_int_gauge(
            &metrics::GOSSIPSUB_SUBSCRIBED_SUBNET_TOPIC,
            &[subnet_id_to_string(subnet_id)],
        )
        .map(|v| v.set(0));

        let _ = metrics::get_int_gauge(
            &metrics::GOSSIPSUB_SUBSCRIBED_PEERS_SUBNET_TOPIC,
            &[subnet_id_to_string(subnet_id)],
        )
        .map(|v| v.set(0));
    }

    // Subnet topics subscribed to
    for topic_hash in gossipsub.topics() {
        if let Ok(topic) = GossipTopic::decode(topic_hash.as_str()) {
            if let GossipKind::Attestation(subnet_id) = topic.kind() {
                let _ = metrics::get_int_gauge(
                    &metrics::GOSSIPSUB_SUBSCRIBED_SUBNET_TOPIC,
                    &[subnet_id_to_string(subnet_id.into())],
                )
                .map(|v| v.set(1));
            }
        }
    }

    // Peers per subscribed subnet
    let mut peers_per_topic: HashMap<TopicHash, usize> = HashMap::new();
    for (peer_id, topics) in gossipsub.all_peers() {
        for topic_hash in topics {
            *peers_per_topic.entry(topic_hash.clone()).or_default() += 1;

            if let Ok(topic) = GossipTopic::decode(topic_hash.as_str()) {
                match topic.kind() {
                    GossipKind::Attestation(subnet_id) => {
                        if let Some(v) = metrics::get_int_gauge(
                            &metrics::GOSSIPSUB_SUBSCRIBED_PEERS_SUBNET_TOPIC,
                            &[subnet_id_to_string(subnet_id.into())],
                        ) {
                            v.inc()
                        };

                        // average peer scores
                        if let Some(score) = gossipsub.peer_score(peer_id) {
                            if let Some(v) = metrics::get_gauge(
                                &metrics::AVG_GOSSIPSUB_PEER_SCORE_PER_SUBNET_TOPIC,
                                &[subnet_id_to_string(subnet_id.into())],
                            ) {
                                v.add(score)
                            };
                        }
                    }
                    kind => {
                        // main topics
                        if let Some(score) = gossipsub.peer_score(peer_id) {
                            if let Some(v) = metrics::get_gauge(
                                &metrics::AVG_GOSSIPSUB_PEER_SCORE_PER_MAIN_TOPIC,
                                &[kind.as_ref()],
                            ) {
                                v.add(score)
                            };
                        }
                    }
                }
            }
        }
    }
    // adjust to average scores by dividing by number of peers
    for (topic_hash, peers) in peers_per_topic.iter() {
        if let Ok(topic) = GossipTopic::decode(topic_hash.as_str()) {
            match topic.kind() {
                GossipKind::Attestation(subnet_id) => {
                    // average peer scores
                    if let Some(v) = metrics::get_gauge(
                        &metrics::AVG_GOSSIPSUB_PEER_SCORE_PER_SUBNET_TOPIC,
                        &[subnet_id_to_string(subnet_id.into())],
                    ) {
                        v.set(v.get() / (*peers as f64))
                    };
                }
                kind => {
                    // main topics
                    if let Some(v) = metrics::get_gauge(
                        &metrics::AVG_GOSSIPSUB_PEER_SCORE_PER_MAIN_TOPIC,
                        &[kind.as_ref()],
                    ) {
                        v.set(v.get() / (*peers as f64))
                    };
                }
            }
        }
    }

    // mesh peers
    for topic_hash in gossipsub.topics() {
        let peers = gossipsub.mesh_peers(&topic_hash).count();
        if let Ok(topic) = GossipTopic::decode(topic_hash.as_str()) {
            match topic.kind() {
                GossipKind::Attestation(subnet_id) => {
                    if let Some(v) = metrics::get_int_gauge(
                        &metrics::MESH_PEERS_PER_SUBNET_TOPIC,
                        &[subnet_id_to_string(subnet_id.into())],
                    ) {
                        v.set(peers as i64)
                    };
                }
                kind => {
                    // main topics
                    if let Some(v) = metrics::get_int_gauge(
                        &metrics::MESH_PEERS_PER_MAIN_TOPIC,
                        &[kind.as_ref()],
                    ) {
                        v.set(peers as i64)
                    };
                }
            }
        }
    }

    // protocol peers
    let mut peers_per_protocol: HashMap<&'static str, i64> = HashMap::new();
    for (_peer, protocol) in gossipsub.peer_protocol() {
        *peers_per_protocol
            .entry(protocol.as_static_ref())
            .or_default() += 1;
    }

    for (protocol, peers) in peers_per_protocol.iter() {
        if let Some(v) = metrics::get_int_gauge(&metrics::PEERS_PER_PROTOCOL, &[protocol]) {
            v.set(*peers)
        };
    }

    let mut peer_to_client = HashMap::new();
    let mut scores_per_client: HashMap<&'static str, Vec<f64>> = HashMap::new();
    {
        let peers = network_globals.peers.read();
        for (peer_id, _) in gossipsub.all_peers() {
            let client = peers
                .peer_info(peer_id)
                .map(|peer_info| peer_info.client.kind.as_static_ref())
                .unwrap_or_else(|| "Unknown");

            peer_to_client.insert(peer_id, client);
            let score = gossipsub.peer_score(peer_id).unwrap_or(0.0);
            scores_per_client.entry(client).or_default().push(score);
        }
    }

    // mesh peers per client
    for topic_hash in gossipsub.topics() {
        if let Ok(topic) = GossipTopic::decode(topic_hash.as_str()) {
            match topic.kind() {
                GossipKind::BeaconBlock => {
                    for peer in gossipsub.mesh_peers(&topic_hash) {
                        if let Some(client) = peer_to_client.get(peer) {
                            if let Some(v) = metrics::get_int_gauge(
                                &metrics::BEACON_BLOCK_MESH_PEERS_PER_CLIENT,
                                &[client],
                            ) {
                                v.inc()
                            };
                        }
                    }
                }
                GossipKind::BeaconAggregateAndProof => {
                    for peer in gossipsub.mesh_peers(&topic_hash) {
                        if let Some(client) = peer_to_client.get(peer) {
                            if let Some(v) = metrics::get_int_gauge(
                                &metrics::BEACON_AGGREGATE_AND_PROOF_MESH_PEERS_PER_CLIENT,
                                &[client],
                            ) {
                                v.inc()
                            };
                        }
                    }
                }
                _ => (),
            }
        }
    }

    for (client, scores) in scores_per_client.into_iter() {
        let c = &[client];
        let len = scores.len();
        if len > 0 {
            let mut below0 = 0;
            let mut below_gossip_threshold = 0;
            let mut below_publish_threshold = 0;
            let mut below_greylist_threshold = 0;
            let mut min = f64::INFINITY;
            let mut sum = 0.0;
            let mut max = f64::NEG_INFINITY;

            let count = scores.len() as f64;

            for &score in &scores {
                if score < 0.0 {
                    below0 += 1;
                }
                if score < -4000.0 {
                    //TODO not hardcode
                    below_gossip_threshold += 1;
                }
                if score < -8000.0 {
                    //TODO not hardcode
                    below_publish_threshold += 1;
                }
                if score < -16000.0 {
                    //TODO not hardcode
                    below_greylist_threshold += 1;
                }
                if score < min {
                    min = score;
                }
                if score > max {
                    max = score;
                }
                sum += score;
            }

            let median = if len == 0 {
                0.0
            } else if len % 2 == 0 {
                (scores[len / 2 - 1] + scores[len / 2]) / 2.0
            } else {
                scores[len / 2]
            };

            metrics::set_gauge_entry(
                &metrics::SCORES_BELOW_ZERO_PER_CLIENT,
                c,
                below0 as f64 / count,
            );
            metrics::set_gauge_entry(
                &metrics::SCORES_BELOW_GOSSIP_THRESHOLD_PER_CLIENT,
                c,
                below_gossip_threshold as f64 / count,
            );
            metrics::set_gauge_entry(
                &metrics::SCORES_BELOW_PUBLISH_THRESHOLD_PER_CLIENT,
                c,
                below_publish_threshold as f64 / count,
            );
            metrics::set_gauge_entry(
                &metrics::SCORES_BELOW_GREYLIST_THRESHOLD_PER_CLIENT,
                c,
                below_greylist_threshold as f64 / count,
            );

            metrics::set_gauge_entry(&metrics::MIN_SCORES_PER_CLIENT, c, min);
            metrics::set_gauge_entry(&metrics::MEDIAN_SCORES_PER_CLIENT, c, median);
            metrics::set_gauge_entry(&metrics::MEAN_SCORES_PER_CLIENT, c, sum / count);
            metrics::set_gauge_entry(&metrics::MAX_SCORES_PER_CLIENT, c, max);
        }
    }
}

fn update_sync_metrics<T: EthSpec>(network_globals: &Arc<NetworkGlobals<T>>) {
    // reset the counts
    if metrics::PEERS_PER_SYNC_TYPE
        .as_ref()
        .map(|metric| metric.reset())
        .is_err()
    {
        return;
    };

    // count per sync status, the number of connected peers
    let mut peers_per_sync_type = FnvHashMap::default();
    for sync_type in network_globals
        .peers
        .read()
        .connected_peers()
        .map(|(_peer_id, info)| info.sync_status.as_str())
    {
        *peers_per_sync_type.entry(sync_type).or_default() += 1;
    }

    for (sync_type, peer_count) in peers_per_sync_type {
        metrics::set_gauge_entry(&metrics::PEERS_PER_SYNC_TYPE, &[sync_type], peer_count);
    }
>>>>>>> fc07cc3f
}<|MERGE_RESOLUTION|>--- conflicted
+++ resolved
@@ -12,7 +12,6 @@
 };
 use eth2_libp2p::{types::GossipKind, BehaviourEvent, MessageId, NetworkGlobals, PeerId};
 use eth2_libp2p::{MessageAcceptance, Service as LibP2PService};
-use fnv::FnvHashMap;
 use futures::prelude::*;
 use slog::{debug, error, info, o, trace, warn};
 use std::{net::SocketAddr, sync::Arc, time::Duration};
@@ -276,7 +275,7 @@
                         &service.network_globals,
                     );
                     // update sync metrics
-                    update_sync_metrics(&service.network_globals);
+                    metrics::update_sync_metrics(&service.network_globals);
 
                 }
                 _ = service.gossipsub_parameter_update.next() => {
@@ -581,386 +580,4 @@
         let delay = Duration::from_millis(200);
         tokio::time::sleep_until(tokio::time::Instant::now() + until_fork + delay)
     })
-<<<<<<< HEAD
-=======
-}
-
-/// Inspects the `messages` that were being sent to the network and updates Prometheus metrics.
-fn expose_publish_metrics<T: EthSpec>(messages: &[PubsubMessage<T>]) {
-    for message in messages {
-        match message {
-            PubsubMessage::BeaconBlock(_) => metrics::inc_counter(&metrics::GOSSIP_BLOCKS_TX),
-            PubsubMessage::Attestation(subnet_id) => {
-                metrics::inc_counter_vec(
-                    &metrics::ATTESTATIONS_PUBLISHED_PER_SUBNET_PER_SLOT,
-                    &[&subnet_id.0.as_ref()],
-                );
-                metrics::inc_counter(&metrics::GOSSIP_UNAGGREGATED_ATTESTATIONS_TX)
-            }
-            PubsubMessage::AggregateAndProofAttestation(_) => {
-                metrics::inc_counter(&metrics::GOSSIP_AGGREGATED_ATTESTATIONS_TX)
-            }
-            _ => {}
-        }
-    }
-}
-
-/// Inspects a `message` received from the network and updates Prometheus metrics.
-fn expose_receive_metrics<T: EthSpec>(message: &PubsubMessage<T>) {
-    match message {
-        PubsubMessage::BeaconBlock(_) => metrics::inc_counter(&metrics::GOSSIP_BLOCKS_RX),
-        PubsubMessage::Attestation(_) => {
-            metrics::inc_counter(&metrics::GOSSIP_UNAGGREGATED_ATTESTATIONS_RX)
-        }
-        PubsubMessage::AggregateAndProofAttestation(_) => {
-            metrics::inc_counter(&metrics::GOSSIP_AGGREGATED_ATTESTATIONS_RX)
-        }
-        _ => {}
-    }
-}
-
-fn update_gossip_metrics<T: EthSpec>(
-    gossipsub: &Gossipsub,
-    network_globals: &Arc<NetworkGlobals<T>>,
-) {
-    // Clear the metrics
-    let _ = metrics::PEERS_PER_PROTOCOL
-        .as_ref()
-        .map(|gauge| gauge.reset());
-    let _ = metrics::PEERS_PER_PROTOCOL
-        .as_ref()
-        .map(|gauge| gauge.reset());
-    let _ = metrics::MESH_PEERS_PER_MAIN_TOPIC
-        .as_ref()
-        .map(|gauge| gauge.reset());
-    let _ = metrics::AVG_GOSSIPSUB_PEER_SCORE_PER_MAIN_TOPIC
-        .as_ref()
-        .map(|gauge| gauge.reset());
-    let _ = metrics::AVG_GOSSIPSUB_PEER_SCORE_PER_SUBNET_TOPIC
-        .as_ref()
-        .map(|gauge| gauge.reset());
-
-    let _ = metrics::SCORES_BELOW_ZERO_PER_CLIENT
-        .as_ref()
-        .map(|gauge| gauge.reset());
-    let _ = metrics::SCORES_BELOW_GOSSIP_THRESHOLD_PER_CLIENT
-        .as_ref()
-        .map(|gauge| gauge.reset());
-    let _ = metrics::SCORES_BELOW_PUBLISH_THRESHOLD_PER_CLIENT
-        .as_ref()
-        .map(|gauge| gauge.reset());
-    let _ = metrics::SCORES_BELOW_GREYLIST_THRESHOLD_PER_CLIENT
-        .as_ref()
-        .map(|gauge| gauge.reset());
-    let _ = metrics::MIN_SCORES_PER_CLIENT
-        .as_ref()
-        .map(|gauge| gauge.reset());
-    let _ = metrics::MEDIAN_SCORES_PER_CLIENT
-        .as_ref()
-        .map(|gauge| gauge.reset());
-    let _ = metrics::MEAN_SCORES_PER_CLIENT
-        .as_ref()
-        .map(|gauge| gauge.reset());
-    let _ = metrics::MAX_SCORES_PER_CLIENT
-        .as_ref()
-        .map(|gauge| gauge.reset());
-
-    let _ = metrics::BEACON_BLOCK_MESH_PEERS_PER_CLIENT
-        .as_ref()
-        .map(|gauge| gauge.reset());
-    let _ = metrics::BEACON_AGGREGATE_AND_PROOF_MESH_PEERS_PER_CLIENT
-        .as_ref()
-        .map(|gauge| gauge.reset());
-
-    // reset the mesh peers, showing all subnets
-    for subnet_id in 0..T::default_spec().attestation_subnet_count {
-        let _ = metrics::get_int_gauge(
-            &metrics::MESH_PEERS_PER_SUBNET_TOPIC,
-            &[subnet_id_to_string(subnet_id)],
-        )
-        .map(|v| v.set(0));
-
-        let _ = metrics::get_int_gauge(
-            &metrics::GOSSIPSUB_SUBSCRIBED_SUBNET_TOPIC,
-            &[subnet_id_to_string(subnet_id)],
-        )
-        .map(|v| v.set(0));
-
-        let _ = metrics::get_int_gauge(
-            &metrics::GOSSIPSUB_SUBSCRIBED_PEERS_SUBNET_TOPIC,
-            &[subnet_id_to_string(subnet_id)],
-        )
-        .map(|v| v.set(0));
-    }
-
-    // Subnet topics subscribed to
-    for topic_hash in gossipsub.topics() {
-        if let Ok(topic) = GossipTopic::decode(topic_hash.as_str()) {
-            if let GossipKind::Attestation(subnet_id) = topic.kind() {
-                let _ = metrics::get_int_gauge(
-                    &metrics::GOSSIPSUB_SUBSCRIBED_SUBNET_TOPIC,
-                    &[subnet_id_to_string(subnet_id.into())],
-                )
-                .map(|v| v.set(1));
-            }
-        }
-    }
-
-    // Peers per subscribed subnet
-    let mut peers_per_topic: HashMap<TopicHash, usize> = HashMap::new();
-    for (peer_id, topics) in gossipsub.all_peers() {
-        for topic_hash in topics {
-            *peers_per_topic.entry(topic_hash.clone()).or_default() += 1;
-
-            if let Ok(topic) = GossipTopic::decode(topic_hash.as_str()) {
-                match topic.kind() {
-                    GossipKind::Attestation(subnet_id) => {
-                        if let Some(v) = metrics::get_int_gauge(
-                            &metrics::GOSSIPSUB_SUBSCRIBED_PEERS_SUBNET_TOPIC,
-                            &[subnet_id_to_string(subnet_id.into())],
-                        ) {
-                            v.inc()
-                        };
-
-                        // average peer scores
-                        if let Some(score) = gossipsub.peer_score(peer_id) {
-                            if let Some(v) = metrics::get_gauge(
-                                &metrics::AVG_GOSSIPSUB_PEER_SCORE_PER_SUBNET_TOPIC,
-                                &[subnet_id_to_string(subnet_id.into())],
-                            ) {
-                                v.add(score)
-                            };
-                        }
-                    }
-                    kind => {
-                        // main topics
-                        if let Some(score) = gossipsub.peer_score(peer_id) {
-                            if let Some(v) = metrics::get_gauge(
-                                &metrics::AVG_GOSSIPSUB_PEER_SCORE_PER_MAIN_TOPIC,
-                                &[kind.as_ref()],
-                            ) {
-                                v.add(score)
-                            };
-                        }
-                    }
-                }
-            }
-        }
-    }
-    // adjust to average scores by dividing by number of peers
-    for (topic_hash, peers) in peers_per_topic.iter() {
-        if let Ok(topic) = GossipTopic::decode(topic_hash.as_str()) {
-            match topic.kind() {
-                GossipKind::Attestation(subnet_id) => {
-                    // average peer scores
-                    if let Some(v) = metrics::get_gauge(
-                        &metrics::AVG_GOSSIPSUB_PEER_SCORE_PER_SUBNET_TOPIC,
-                        &[subnet_id_to_string(subnet_id.into())],
-                    ) {
-                        v.set(v.get() / (*peers as f64))
-                    };
-                }
-                kind => {
-                    // main topics
-                    if let Some(v) = metrics::get_gauge(
-                        &metrics::AVG_GOSSIPSUB_PEER_SCORE_PER_MAIN_TOPIC,
-                        &[kind.as_ref()],
-                    ) {
-                        v.set(v.get() / (*peers as f64))
-                    };
-                }
-            }
-        }
-    }
-
-    // mesh peers
-    for topic_hash in gossipsub.topics() {
-        let peers = gossipsub.mesh_peers(&topic_hash).count();
-        if let Ok(topic) = GossipTopic::decode(topic_hash.as_str()) {
-            match topic.kind() {
-                GossipKind::Attestation(subnet_id) => {
-                    if let Some(v) = metrics::get_int_gauge(
-                        &metrics::MESH_PEERS_PER_SUBNET_TOPIC,
-                        &[subnet_id_to_string(subnet_id.into())],
-                    ) {
-                        v.set(peers as i64)
-                    };
-                }
-                kind => {
-                    // main topics
-                    if let Some(v) = metrics::get_int_gauge(
-                        &metrics::MESH_PEERS_PER_MAIN_TOPIC,
-                        &[kind.as_ref()],
-                    ) {
-                        v.set(peers as i64)
-                    };
-                }
-            }
-        }
-    }
-
-    // protocol peers
-    let mut peers_per_protocol: HashMap<&'static str, i64> = HashMap::new();
-    for (_peer, protocol) in gossipsub.peer_protocol() {
-        *peers_per_protocol
-            .entry(protocol.as_static_ref())
-            .or_default() += 1;
-    }
-
-    for (protocol, peers) in peers_per_protocol.iter() {
-        if let Some(v) = metrics::get_int_gauge(&metrics::PEERS_PER_PROTOCOL, &[protocol]) {
-            v.set(*peers)
-        };
-    }
-
-    let mut peer_to_client = HashMap::new();
-    let mut scores_per_client: HashMap<&'static str, Vec<f64>> = HashMap::new();
-    {
-        let peers = network_globals.peers.read();
-        for (peer_id, _) in gossipsub.all_peers() {
-            let client = peers
-                .peer_info(peer_id)
-                .map(|peer_info| peer_info.client.kind.as_static_ref())
-                .unwrap_or_else(|| "Unknown");
-
-            peer_to_client.insert(peer_id, client);
-            let score = gossipsub.peer_score(peer_id).unwrap_or(0.0);
-            scores_per_client.entry(client).or_default().push(score);
-        }
-    }
-
-    // mesh peers per client
-    for topic_hash in gossipsub.topics() {
-        if let Ok(topic) = GossipTopic::decode(topic_hash.as_str()) {
-            match topic.kind() {
-                GossipKind::BeaconBlock => {
-                    for peer in gossipsub.mesh_peers(&topic_hash) {
-                        if let Some(client) = peer_to_client.get(peer) {
-                            if let Some(v) = metrics::get_int_gauge(
-                                &metrics::BEACON_BLOCK_MESH_PEERS_PER_CLIENT,
-                                &[client],
-                            ) {
-                                v.inc()
-                            };
-                        }
-                    }
-                }
-                GossipKind::BeaconAggregateAndProof => {
-                    for peer in gossipsub.mesh_peers(&topic_hash) {
-                        if let Some(client) = peer_to_client.get(peer) {
-                            if let Some(v) = metrics::get_int_gauge(
-                                &metrics::BEACON_AGGREGATE_AND_PROOF_MESH_PEERS_PER_CLIENT,
-                                &[client],
-                            ) {
-                                v.inc()
-                            };
-                        }
-                    }
-                }
-                _ => (),
-            }
-        }
-    }
-
-    for (client, scores) in scores_per_client.into_iter() {
-        let c = &[client];
-        let len = scores.len();
-        if len > 0 {
-            let mut below0 = 0;
-            let mut below_gossip_threshold = 0;
-            let mut below_publish_threshold = 0;
-            let mut below_greylist_threshold = 0;
-            let mut min = f64::INFINITY;
-            let mut sum = 0.0;
-            let mut max = f64::NEG_INFINITY;
-
-            let count = scores.len() as f64;
-
-            for &score in &scores {
-                if score < 0.0 {
-                    below0 += 1;
-                }
-                if score < -4000.0 {
-                    //TODO not hardcode
-                    below_gossip_threshold += 1;
-                }
-                if score < -8000.0 {
-                    //TODO not hardcode
-                    below_publish_threshold += 1;
-                }
-                if score < -16000.0 {
-                    //TODO not hardcode
-                    below_greylist_threshold += 1;
-                }
-                if score < min {
-                    min = score;
-                }
-                if score > max {
-                    max = score;
-                }
-                sum += score;
-            }
-
-            let median = if len == 0 {
-                0.0
-            } else if len % 2 == 0 {
-                (scores[len / 2 - 1] + scores[len / 2]) / 2.0
-            } else {
-                scores[len / 2]
-            };
-
-            metrics::set_gauge_entry(
-                &metrics::SCORES_BELOW_ZERO_PER_CLIENT,
-                c,
-                below0 as f64 / count,
-            );
-            metrics::set_gauge_entry(
-                &metrics::SCORES_BELOW_GOSSIP_THRESHOLD_PER_CLIENT,
-                c,
-                below_gossip_threshold as f64 / count,
-            );
-            metrics::set_gauge_entry(
-                &metrics::SCORES_BELOW_PUBLISH_THRESHOLD_PER_CLIENT,
-                c,
-                below_publish_threshold as f64 / count,
-            );
-            metrics::set_gauge_entry(
-                &metrics::SCORES_BELOW_GREYLIST_THRESHOLD_PER_CLIENT,
-                c,
-                below_greylist_threshold as f64 / count,
-            );
-
-            metrics::set_gauge_entry(&metrics::MIN_SCORES_PER_CLIENT, c, min);
-            metrics::set_gauge_entry(&metrics::MEDIAN_SCORES_PER_CLIENT, c, median);
-            metrics::set_gauge_entry(&metrics::MEAN_SCORES_PER_CLIENT, c, sum / count);
-            metrics::set_gauge_entry(&metrics::MAX_SCORES_PER_CLIENT, c, max);
-        }
-    }
-}
-
-fn update_sync_metrics<T: EthSpec>(network_globals: &Arc<NetworkGlobals<T>>) {
-    // reset the counts
-    if metrics::PEERS_PER_SYNC_TYPE
-        .as_ref()
-        .map(|metric| metric.reset())
-        .is_err()
-    {
-        return;
-    };
-
-    // count per sync status, the number of connected peers
-    let mut peers_per_sync_type = FnvHashMap::default();
-    for sync_type in network_globals
-        .peers
-        .read()
-        .connected_peers()
-        .map(|(_peer_id, info)| info.sync_status.as_str())
-    {
-        *peers_per_sync_type.entry(sync_type).or_default() += 1;
-    }
-
-    for (sync_type, peer_count) in peers_per_sync_type {
-        metrics::set_gauge_entry(&metrics::PEERS_PER_SYNC_TYPE, &[sync_type], peer_count);
-    }
->>>>>>> fc07cc3f
 }