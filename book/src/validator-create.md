# Create a validator

**🚨🚨🚨 Note: Lighthouse is not *yet* ready to produce mainnet deposits. The developers will require some
time to test against the mainnet deposit contract, once it is released. DO NOT SUBMIT VALIDATOR
DEPOSITS WITH LIGHTHOUSE. 🚨🚨🚨**

Validators are fundamentally represented by a BLS keypair. In Lighthouse, we
use a [wallet](./wallet-create.md) to generate these keypairs. Once a wallet
exists, the `lighthouse account validator create` command is used to generate
the BLS keypair and all necessary information to submit a validator deposit and
have that validator operate in the `lighthouse validator_client`.

## Usage

To create a validator from a [wallet](./wallet-create.md), use the `lighthouse
account validator create` command:

```bash
lighthouse account validator create --help

Creates new validators from an existing EIP-2386 wallet using the EIP-2333 HD key derivation scheme.

USAGE:
    lighthouse account_manager validator create [FLAGS] [OPTIONS]

FLAGS:
    -h, --help                         Prints help information
        --stdin-inputs                 If present, read all user inputs from stdin instead of tty.
        --store-withdrawal-keystore    If present, the withdrawal keystore will be stored alongside the voting keypair.
                                       It is generally recommended to *not* store the withdrawal key and instead
                                       generate them from the wallet seed when required.
    -V, --version                      Prints version information

OPTIONS:
        --at-most <AT_MOST_VALIDATORS>
            Observe the number of validators in --validator-dir, only creating enough to reach the given count. Never
            deletes an existing validator.
        --count <VALIDATOR_COUNT>
            The number of validators to create, regardless of how many already exist

    -d, --datadir <DIR>
            Root data directory for lighthouse keys and databases. Defaults to $HOME/.lighthouse/{default-network},
            currently, $HOME/.lighthouse/medalla
        --debug-level <LEVEL>
            The verbosity level for emitting logs. [default: info]  [possible values: info, debug, trace, warn, error,
            crit]
        --deposit-gwei <DEPOSIT_GWEI>
            The GWEI value of the deposit amount. Defaults to the minimum amount required for an active validator
            (MAX_EFFECTIVE_BALANCE)
        --network <network>
            Name of network lighthouse will connect to [possible values: medalla, altona, spadina, zinken]

        --secrets-dir <SECRETS_DIR>
            The path where the validator keystore passwords will be stored. Defaults to ~/.lighthouse/{network}/secrets

<<<<<<< HEAD
    -s, --spec <TITLE>
            Specifies the default eth2 spec type. [default: mainnet]  [possible values: mainnet, minimal, interop]
=======
        --testnet <testnet>
            Name of network lighthouse will connect to [possible values: medalla, altona]
>>>>>>> 3b405f10

    -t, --testnet-dir <DIR>
            Path to directory containing eth2_testnet specs. Defaults to a hard-coded Lighthouse testnet. Only effective
            if there is no existing database.
        --wallet-name <WALLET_NAME>                 Use the wallet identified by this name
        --wallet-password <WALLET_PASSWORD_PATH>
            A path to a file containing the password which will unlock the wallet.

        --wallets-dir <wallets-dir>
            A path containing Eth2 EIP-2386 wallets. Defaults to ~/.lighthouse/{network}/wallets
```

## Example

The example assumes that the `wally` wallet was generated from the
[wallet](./wallet-create.md) example.

```bash
lighthouse --network medalla account validator create --name wally --wallet-password wally.pass --count 1
```

This command will:

- Derive a single new BLS keypair from wallet `wally` in `~/.lighthouse/{testnet}/wallets`, updating it so that it generates a
    new key next time.
- Create a new directory in `~/.lighthouse/{network}/validators` containing:
    - An encrypted keystore containing the validators voting keypair.
	- An `eth1_deposit_data.rlp` assuming the default deposit amount (`32 ETH`
		for most testnets and mainnet) which can be submitted to the deposit
		contract for the Medalla testnet. Other testnets can be set via the
		`--network` CLI param.
- Store a password to the validators voting keypair in `~/.lighthouse/{network}/secrets`.

where `network` is the name of the testnet passed in the `--network` parameter (default is `medalla`).<|MERGE_RESOLUTION|>--- conflicted
+++ resolved
@@ -53,13 +53,8 @@
         --secrets-dir <SECRETS_DIR>
             The path where the validator keystore passwords will be stored. Defaults to ~/.lighthouse/{network}/secrets
 
-<<<<<<< HEAD
-    -s, --spec <TITLE>
-            Specifies the default eth2 spec type. [default: mainnet]  [possible values: mainnet, minimal, interop]
-=======
         --testnet <testnet>
             Name of network lighthouse will connect to [possible values: medalla, altona]
->>>>>>> 3b405f10
 
     -t, --testnet-dir <DIR>
             Path to directory containing eth2_testnet specs. Defaults to a hard-coded Lighthouse testnet. Only effective
@@ -91,6 +86,4 @@
 		for most testnets and mainnet) which can be submitted to the deposit
 		contract for the Medalla testnet. Other testnets can be set via the
 		`--network` CLI param.
-- Store a password to the validators voting keypair in `~/.lighthouse/{network}/secrets`.
-
-where `network` is the name of the testnet passed in the `--network` parameter (default is `medalla`).+- Store a password to the validators voting keypair in `~/.lighthouse/{network}/secrets`.