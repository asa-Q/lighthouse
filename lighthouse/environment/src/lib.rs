--- conflicted
+++ resolved
@@ -15,11 +15,7 @@
 };
 use futures::{future, StreamExt};
 
-<<<<<<< HEAD
-use slog::{info, o, warn, Drain, Level, Logger};
-=======
-use slog::{error, info, o, Drain, Level, Logger};
->>>>>>> a60ab4ef
+use slog::{error, info, o, warn, Drain, Level, Logger};
 use sloggers::{null::NullLoggerBuilder, Build};
 use std::cell::RefCell;
 use std::ffi::OsStr;
